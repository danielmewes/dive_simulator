--- conflicted
+++ resolved
@@ -78,11 +78,8 @@
                             <label><input type="checkbox" id="model-vpmb" checked> VPM-B</label>
                             <label><input type="checkbox" id="model-bvm" checked> BVM(3)</label>
                             <label><input type="checkbox" id="model-vval18" checked> VVal-18 Thalmann</label>
-<<<<<<< HEAD
                             <label><input type="checkbox" id="model-rgbm" checked> RGBM (folded)</label>
-=======
                             <label><input type="checkbox" id="model-tbdm" checked> TBDM</label>
->>>>>>> e9a69fd7
                         </div>
                     </div>
 
@@ -97,11 +94,8 @@
                                     <option value="buhlmann">Bühlmann</option>
                                     <option value="bvm">BVM(3)</option>
                                     <option value="vval18">VVal-18</option>
-<<<<<<< HEAD
                                     <option value="rgbm">RGBM (folded)</option>
-=======
                                     <option value="tbdm">TBDM</option>
->>>>>>> e9a69fd7
                                 </select>
                             </div>
                             
@@ -161,7 +155,6 @@
                                 </div>
                             </div>
                             
-<<<<<<< HEAD
                             <!-- BVM(3) Settings -->
                             <div id="bvm-settings" class="model-settings-panel" style="display: none;">
                                 <div class="conservatism-control">
@@ -190,7 +183,10 @@
                                     <div class="conservatism-labels">
                                         <span>0 (Aggressive)</span>
                                         <span>5 (Conservative)</span>
-=======
+                                    </div>
+                                </div>
+                            </div>
+                            
                             <!-- TBDM Settings -->
                             <div id="tbdm-settings" class="model-settings-panel" style="display: none;">
                                 <div class="conservatism-controls">
@@ -210,7 +206,6 @@
                                         <div class="parameter-description">
                                             <small>TBDM incorporates bubble nucleation thresholds and tissue-specific bubble dynamics. Higher conservatism factors reduce bubble formation tolerance.</small>
                                         </div>
->>>>>>> e9a69fd7
                                     </div>
                                 </div>
                             </div>
@@ -284,21 +279,20 @@
                                 <span class="status" id="vval18-status">✅ No Deco</span>
                             </div>
                         </div>
-<<<<<<< HEAD
                         <div class="model-result" id="rgbm-result">
                             <h4 id="rgbm-title">RGBM (folded)</h4>
                             <div class="result-values">
                                 <span class="ceiling">Ceiling: <strong id="rgbm-ceiling">0m</strong></span>
                                 <span class="tts">TTS: <strong id="rgbm-tts">0 min</strong></span>
                                 <span class="status" id="rgbm-status">✅ No Deco</span>
-=======
+                            </div>
+                        </div>
                         <div class="model-result" id="tbdm-result">
                             <h4 id="tbdm-title">TBDM CF:1.0</h4>
                             <div class="result-values">
                                 <span class="ceiling">Ceiling: <strong id="tbdm-ceiling">0m</strong></span>
                                 <span class="tts">TTS: <strong id="tbdm-tts">0 min</strong></span>
                                 <span class="status" id="tbdm-status">✅ No Deco</span>
->>>>>>> e9a69fd7
                             </div>
                         </div>
                     </div>
@@ -322,11 +316,8 @@
                             <option value="vpmb">VPM-B</option>
                             <option value="bvm">BVM(3)</option>
                             <option value="vval18">VVal-18 Thalmann</option>
-<<<<<<< HEAD
                             <option value="rgbm">RGBM (folded)</option>
-=======
                             <option value="tbdm">TBDM</option>
->>>>>>> e9a69fd7
                         </select>
                     </div>
                     
@@ -378,13 +369,14 @@
                             </div>
                         </div>
                         <div class="schedule-column">
-<<<<<<< HEAD
                             <h4 id="rgbm-schedule-title">RGBM (folded)</h4>
                             <div id="rgbm-schedule" class="schedule-list">
-=======
+                                <div class="no-deco">No decompression required</div>
+                            </div>
+                        </div>
+                        <div class="schedule-column">
                             <h4 id="tbdm-schedule-title">TBDM CF:1.0</h4>
                             <div id="tbdm-schedule" class="schedule-list">
->>>>>>> e9a69fd7
                                 <div class="no-deco">No decompression required</div>
                             </div>
                         </div>
