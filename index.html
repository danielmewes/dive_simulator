<!DOCTYPE html>
<html lang="en">
<head>
    <meta charset="UTF-8">
    <meta name="viewport" content="width=device-width, initial-scale=1.0">
    <title>Dive Decompression Simulator</title>
    <link rel="stylesheet" href="styles.css">
    <script src="https://cdn.jsdelivr.net/npm/chart.js"></script>
</head>
<body>
    <!-- Floating Bubbles Background -->
    <div class="bubbles-container">
        <div class="bubble bubble-1"></div>
        <div class="bubble bubble-2"></div>
        <div class="bubble bubble-3"></div>
        <div class="bubble bubble-4"></div>
        <div class="bubble bubble-5"></div>
        <div class="bubble bubble-6"></div>
        <div class="bubble bubble-7"></div>
        <div class="bubble bubble-8"></div>
        <div class="bubble bubble-9"></div>
        <div class="bubble bubble-10"></div>
        <div class="bubble bubble-11"></div>
        <div class="bubble bubble-12"></div>
    </div>

    <div class="container">
        <header>
            <h1>🤿 Dive Decompression Simulator</h1>
            <p class="warning">⚠️ For educational purposes only - Not for actual dive planning</p>
        </header>

        <div class="main-layout">
            <!-- Control Panel -->
            <aside class="control-panel">
                <div class="control-section">
                    <h3>🎮 Dive Controls</h3>
                    
                    <!-- Depth Control -->
                    <div class="control-group">
                        <label for="depth-slider">Current Depth: <span id="depth-display">0</span>m</label>
                        <input type="range" id="depth-slider" min="0" max="60" value="0" step="1">
                        <div class="depth-buttons">
                            <button id="descend-fast">⬇️ Fast Descent</button>
                            <button id="ascend-slow">⬆️ Slow Ascent</button>
                        </div>
                    </div>

                    <!-- Time Control -->
                    <div class="control-group">
                        <label>Dive Time: <span id="time-display">0:00</span></label>
                        <div class="time-controls">
                            <button id="time-1x" class="time-speed active">1x</button>
                            <button id="time-10x" class="time-speed">10x</button>
                            <button id="time-60x" class="time-speed">60x</button>
                            <button id="time-600x" class="time-speed">600x</button>
                        </div>
                        <button id="pause-play" class="pause-play">⏸️ Pause</button>
                    </div>

                    <!-- Gas Mix Control -->
                    <div class="control-group">
                        <h4>🫁 Gas Mixture</h4>
                        <div class="gas-controls">
                            <div class="gas-input">
                                <label for="oxygen">O₂ %:</label>
                                <input type="number" id="oxygen" min="16" max="100" value="21" step="1">
                            </div>
                            <div class="gas-input">
                                <label for="helium">He %:</label>
                                <input type="number" id="helium" min="0" max="80" value="0" step="1">
                            </div>
                            <div class="gas-input">
                                <label for="nitrogen">N₂ %:</label>
                                <input type="number" id="nitrogen" value="79" readonly>
                            </div>
                        </div>
                        <button id="switch-gas">🔄 Switch Gas</button>
                        
                        <!-- Preset Gas Mixes -->
                        <div class="gas-presets">
                            <button class="gas-preset" data-o2="21" data-he="0">Air</button>
                            <button class="gas-preset" data-o2="32" data-he="0">EAN32</button>
                            <button class="gas-preset" data-o2="18" data-he="45">Trimix 18/45</button>
                            <button class="gas-preset" data-o2="21" data-he="35">Trimix 21/35</button>
                        </div>
                    </div>

                    <!-- Model Selection -->
                    <div class="control-group">
                        <h4>🧮 Decompression Models</h4>
                        <div class="model-selection">
                            <label><input type="checkbox" id="model-buhlmann" checked> Bühlmann ZH-L16C</label>
                            <label><input type="checkbox" id="model-vpmb" checked> VPM-B</label>
<<<<<<< HEAD
                            <label><input type="checkbox" id="model-bvm"> BVM(3)</label>
                            <label><input type="checkbox" id="model-vval18"> VVal-18 Thalmann</label>
                            <label><input type="checkbox" id="model-rgbm"> RGBM (folded)</label>
                            <label><input type="checkbox" id="model-tbdm"> TBDM</label>
                            <label><input type="checkbox" id="model-nmri98"> NMRI98 LEM</label>
=======
                            <label><input type="checkbox" id="model-bvm" checked> BVM(3)</label>
                            <label><input type="checkbox" id="model-vval18" checked> VVal-18 Thalmann</label>
                            <label><input type="checkbox" id="model-rgbm" checked> RGBM (folded)</label>
                            <label><input type="checkbox" id="model-tbdm" checked> TBDM</label>
                            <label><input type="checkbox" id="model-nmri98" checked> NMRI98 LEM</label>
                            <label><input type="checkbox" id="model-hills" checked> Thermodynamic (Hills)</label>
>>>>>>> fb6e11bf
                        </div>
                    </div>

                    <!-- Unified Model Settings Control -->
                    <div class="control-group">
                        <h4>⚙️ Model Settings</h4>
                        <div class="model-settings-unified">
                            <div class="model-selector">
                                <label for="model-settings-selector">Configure Model:</label>
                                <select id="model-settings-selector">
                                    <option value="vpmb">VPM-B</option>
                                    <option value="buhlmann">Bühlmann</option>
                                    <option value="bvm">BVM(3)</option>
                                    <option value="vval18">VVal-18</option>
                                    <option value="rgbm">RGBM (folded)</option>
                                    <option value="tbdm">TBDM</option>
                                    <option value="nmri98">NMRI98 LEM</option>
                                    <option value="hills">Thermodynamic (Hills)</option>
                                </select>
                            </div>
                            
                            <!-- VPM-B Settings -->
                            <div id="vpmb-settings" class="model-settings-panel">
                                <div class="conservatism-control">
                                    <label for="unified-vpm-conservatism">Conservatism Level: <span id="unified-vpm-conservatism-display">2</span></label>
                                    <input type="range" id="unified-vpm-conservatism" min="0" max="5" value="2" step="1">
                                    <div class="conservatism-labels">
                                        <span>0 (Aggressive)</span>
                                        <span>5 (Conservative)</span>
                                    </div>
                                </div>
                            </div>
                            
                            <!-- Bühlmann Settings -->
                            <div id="buhlmann-settings" class="model-settings-panel" style="display: none;">
                                <div class="gradient-factor-controls">
                                    <div class="gradient-factor-control">
                                        <label for="unified-buhlmann-gf-low">GF Low: <span id="unified-buhlmann-gf-low-display">30</span>%</label>
                                        <input type="range" id="unified-buhlmann-gf-low" min="10" max="50" value="30" step="5">
                                        <div class="gradient-factor-labels">
                                            <span>10% (Conservative)</span>
                                            <span>50% (Aggressive)</span>
                                        </div>
                                    </div>
                                    <div class="gradient-factor-control">
                                        <label for="unified-buhlmann-gf-high">GF High: <span id="unified-buhlmann-gf-high-display">85</span>%</label>
                                        <input type="range" id="unified-buhlmann-gf-high" min="60" max="100" value="85" step="5">
                                        <div class="gradient-factor-labels">
                                            <span>60% (Moderate)</span>
                                            <span>100% (Aggressive)</span>
                                        </div>
                                    </div>
                                </div>
                            </div>
                            
                            <!-- VVal-18 Settings -->
                            <div id="vval18-settings" class="model-settings-panel" style="display: none;">
                                <div class="gradient-factor-controls">
                                    <div class="gradient-factor-control">
                                        <label for="unified-vval18-gf-low">GF Low: <span id="unified-vval18-gf-low-display">30</span>%</label>
                                        <input type="range" id="unified-vval18-gf-low" min="10" max="50" value="30" step="5">
                                        <div class="gradient-factor-labels">
                                            <span>10% (Conservative)</span>
                                            <span>50% (Aggressive)</span>
                                        </div>
                                    </div>
                                    <div class="gradient-factor-control">
                                        <label for="unified-vval18-gf-high">GF High: <span id="unified-vval18-gf-high-display">85</span>%</label>
                                        <input type="range" id="unified-vval18-gf-high" min="60" max="100" value="85" step="5">
                                        <div class="gradient-factor-labels">
                                            <span>60% (Moderate)</span>
                                            <span>100% (Aggressive)</span>
                                        </div>
                                    </div>
                                </div>
                            </div>
                            
                            <!-- BVM(3) Settings -->
                            <div id="bvm-settings" class="model-settings-panel" style="display: none;">
                                <div class="conservatism-control">
                                    <label for="unified-bvm-conservatism">Conservatism Level: <span id="unified-bvm-conservatism-display">3</span></label>
                                    <input type="range" id="unified-bvm-conservatism" min="0" max="5" value="3" step="1">
                                    <div class="conservatism-labels">
                                        <span>0 (Aggressive)</span>
                                        <span>5 (Conservative)</span>
                                    </div>
                                </div>
                                <div class="risk-control">
                                    <label for="unified-bvm-max-dcs-risk">Max DCS Risk: <span id="unified-bvm-max-dcs-risk-display">5.0</span>%</label>
                                    <input type="range" id="unified-bvm-max-dcs-risk" min="0.1" max="20.0" value="5.0" step="0.1">
                                    <div class="risk-labels">
                                        <span>0.1% (Very Conservative)</span>
                                        <span>20% (Aggressive)</span>
                                    </div>
                                </div>
                            </div>
                            
                            <!-- RGBM Settings -->
                            <div id="rgbm-settings" class="model-settings-panel" style="display: none;">
                                <div class="conservatism-control">
                                    <label for="unified-rgbm-conservatism">Conservatism Level: <span id="unified-rgbm-conservatism-display">2</span></label>
                                    <input type="range" id="unified-rgbm-conservatism" min="0" max="5" value="2" step="1">
                                    <div class="conservatism-labels">
                                        <span>0 (Aggressive)</span>
                                        <span>5 (Conservative)</span>
                                    </div>
                                </div>
                            </div>
                            
                            <!-- TBDM Settings -->
                            <div id="tbdm-settings" class="model-settings-panel" style="display: none;">
                                <div class="conservatism-controls">
                                    <div class="conservatism-control">
                                        <label for="unified-tbdm-conservatism">Conservatism Factor: <span id="unified-tbdm-conservatism-display">1.0</span></label>
                                        <input type="range" id="unified-tbdm-conservatism" min="0.5" max="2.0" value="1.0" step="0.1">
                                        <div class="conservatism-labels">
                                            <span>0.5 (Aggressive)</span>
                                            <span>2.0 (Conservative)</span>
                                        </div>
                                    </div>
                                    <div class="tbdm-parameters">
                                        <div class="parameter-control">
                                            <label for="unified-tbdm-body-temp">Body Temperature: <span id="unified-tbdm-body-temp-display">37.0</span>°C</label>
                                            <input type="range" id="unified-tbdm-body-temp" min="35.0" max="39.0" value="37.0" step="0.1">
                                        </div>
                                        <div class="parameter-description">
                                            <small>TBDM incorporates bubble nucleation thresholds and tissue-specific bubble dynamics. Higher conservatism factors reduce bubble formation tolerance.</small>
                                        </div>
                                    </div>
                                </div>
                            </div>
                            
                            <!-- NMRI98 LEM Settings -->
                            <div id="nmri98-settings" class="model-settings-panel" style="display: none;">
                                <div class="conservatism-control">
                                    <label for="unified-nmri98-conservatism">Conservatism Level: <span id="unified-nmri98-conservatism-display">3</span></label>
                                    <input type="range" id="unified-nmri98-conservatism" min="0" max="5" value="3" step="1">
                                    <div class="conservatism-labels">
                                        <span>0 (Aggressive)</span>
                                        <span>5 (Conservative)</span>
                                    </div>
                                </div>
                                <div class="risk-control">
                                    <label for="unified-nmri98-max-dcs-risk">Max DCS Risk: <span id="unified-nmri98-max-dcs-risk-display">2.0</span>%</label>
                                    <input type="range" id="unified-nmri98-max-dcs-risk" min="0.1" max="10.0" value="2.0" step="0.1">
                                    <div class="risk-labels">
                                        <span>0.1% (Very Conservative)</span>
                                        <span>10% (Aggressive)</span>
                                    </div>
                                </div>
                                <div class="safety-control">
                                    <label for="unified-nmri98-safety-factor">Safety Factor: <span id="unified-nmri98-safety-factor-display">1.2</span></label>
                                    <input type="range" id="unified-nmri98-safety-factor" min="1.0" max="2.0" value="1.2" step="0.1">
                                    <div class="safety-labels">
                                        <span>1.0 (No Extra Safety)</span>
                                        <span>2.0 (Maximum Safety)</span>
                                    </div>
                                </div>
                                <div class="oxygen-control">
                                    <label>
                                        <input type="checkbox" id="unified-nmri98-oxygen-tracking" checked>
                                        Enable Oxygen Tracking
                                    </label>
                                    <div class="oxygen-info">
                                        <small>Tracks oxygen loading and adds O₂ toxicity to DCS risk calculation</small>
                                    </div>
                                </div>
                            </div>
                            
                            <!-- Hills (Thermodynamic) Settings -->
                            <div id="hills-settings" class="model-settings-panel" style="display: none;">
                                <div class="conservatism-controls">
                                    <div class="conservatism-control">
                                        <label for="unified-hills-conservatism">Conservatism Factor: <span id="unified-hills-conservatism-display">1.0</span></label>
                                        <input type="range" id="unified-hills-conservatism" min="0.5" max="2.0" value="1.0" step="0.1">
                                        <div class="conservatism-labels">
                                            <span>0.5 (Aggressive)</span>
                                            <span>2.0 (Conservative)</span>
                                        </div>
                                    </div>
                                    <div class="hills-parameters">
                                        <div class="parameter-control">
                                            <label for="unified-hills-core-temp">Core Temperature: <span id="unified-hills-core-temp-display">37.0</span>°C</label>
                                            <input type="range" id="unified-hills-core-temp" min="35.0" max="39.0" value="37.0" step="0.1">
                                        </div>
                                        <div class="parameter-control">
                                            <label for="unified-hills-metabolic-rate">Metabolic Rate: <span id="unified-hills-metabolic-rate-display">1.2</span> W/kg</label>
                                            <input type="range" id="unified-hills-metabolic-rate" min="0.8" max="2.0" value="1.2" step="0.1">
                                        </div>
                                        <div class="parameter-control">
                                            <label for="unified-hills-perfusion">Perfusion Multiplier: <span id="unified-hills-perfusion-display">1.0</span></label>
                                            <input type="range" id="unified-hills-perfusion" min="0.5" max="2.0" value="1.0" step="0.1">
                                        </div>
                                        <div class="parameter-description">
                                            <small>Thermodynamic model considers heat effects, temperature dependencies, and thermal equilibrium in gas dissolution. Temperature and metabolic rate affect tissue gas solubility and bubble nucleation.</small>
                                        </div>
                                    </div>
                                </div>
                            </div>
                        </div>
                    </div>

                    <!-- Reset Controls -->
                    <div class="control-group">
                        <button id="reset-dive" class="reset-button">🔄 Reset Dive</button>
                    </div>
                </div>
            </aside>

            <!-- Main Visualization Area -->
            <main class="visualization-area">
                <!-- Current Status -->
                <section class="status-panel">
                    <div class="status-grid">
                        <div class="status-item">
                            <h4>Current Depth</h4>
                            <div class="status-value" id="current-depth">0 m</div>
                        </div>
                        <div class="status-item">
                            <h4>Dive Time</h4>
                            <div class="status-value" id="current-time">0:00</div>
                        </div>
                        <div class="status-item">
                            <h4>Current Gas</h4>
                            <div class="status-value" id="current-gas">Air (21/0)</div>
                        </div>
                        <div class="status-item">
                            <h4>Ambient Pressure</h4>
                            <div class="status-value" id="ambient-pressure">1.0 bar</div>
                        </div>
                    </div>
                </section>

                <!-- Decompression Information -->
                <section class="deco-info">
                    <h3>📊 Decompression Status</h3>
                    <div class="model-results">
                        <div class="model-result" id="buhlmann-result">
                            <h4>Bühlmann ZH-L16C</h4>
                            <div class="result-values">
                                <span class="ceiling">Ceiling: <strong id="buhlmann-ceiling">0m</strong></span>
                                <span class="tts">TTS: <strong id="buhlmann-tts">0 min</strong></span>
                                <span class="status" id="buhlmann-status">✅ No Deco</span>
                            </div>
                        </div>
                        <div class="model-result" id="vpmb-result">
                            <h4 id="vpmb-title">VPM-B+2</h4>
                            <div class="result-values">
                                <span class="ceiling">Ceiling: <strong id="vpmb-ceiling">0m</strong></span>
                                <span class="tts">TTS: <strong id="vpmb-tts">0 min</strong></span>
                                <span class="status" id="vpmb-status">✅ No Deco</span>
                            </div>
                        </div>
                        <div class="model-result" id="bvm-result">
                            <h4>BVM(3)</h4>
                            <div class="result-values">
                                <span class="ceiling">Ceiling: <strong id="bvm-ceiling">0m</strong></span>
                                <span class="tts">TTS: <strong id="bvm-tts">0 min</strong></span>
                                <span class="status" id="bvm-status">✅ No Deco</span>
                            </div>
                        </div>
                        <div class="model-result" id="vval18-result">
                            <h4>VVal-18 Thalmann</h4>
                            <div class="result-values">
                                <span class="ceiling">Ceiling: <strong id="vval18-ceiling">0m</strong></span>
                                <span class="tts">TTS: <strong id="vval18-tts">0 min</strong></span>
                                <span class="status" id="vval18-status">✅ No Deco</span>
                            </div>
                        </div>
                        <div class="model-result" id="rgbm-result">
                            <h4 id="rgbm-title">RGBM (folded)</h4>
                            <div class="result-values">
                                <span class="ceiling">Ceiling: <strong id="rgbm-ceiling">0m</strong></span>
                                <span class="tts">TTS: <strong id="rgbm-tts">0 min</strong></span>
                                <span class="status" id="rgbm-status">✅ No Deco</span>
                            </div>
                        </div>
                        <div class="model-result" id="tbdm-result">
                            <h4 id="tbdm-title">TBDM CF:1.0</h4>
                            <div class="result-values">
                                <span class="ceiling">Ceiling: <strong id="tbdm-ceiling">0m</strong></span>
                                <span class="tts">TTS: <strong id="tbdm-tts">0 min</strong></span>
                                <span class="status" id="tbdm-status">✅ No Deco</span>
                            </div>
                        </div>
                        <div class="model-result" id="nmri98-result">
                            <h4>NMRI98 LEM</h4>
                            <div class="result-values">
                                <span class="ceiling">Ceiling: <strong id="nmri98-ceiling">0m</strong></span>
                                <span class="tts">TTS: <strong id="nmri98-tts">0 min</strong></span>
                                <span class="status" id="nmri98-status">✅ No Deco</span>
                            </div>
                        </div>
                        
                        <div class="model-result" id="hills-result">
                            <h4 id="hills-title">Thermodynamic (Hills)</h4>
                            <div class="result-values">
                                <span class="ceiling">Ceiling: <strong id="hills-ceiling">0m</strong></span>
                                <span class="tts">TTS: <strong id="hills-tts">0 min</strong></span>
                                <span class="status" id="hills-status">✅ No Deco</span>
                            </div>
                        </div>
                    </div>
                </section>

                <!-- Tissue Loading Charts -->
                <section class="charts-section">
                    <div class="chart-tabs">
                        <button class="chart-tab active" data-chart="tissue-loading">🧠 Tissue Loading</button>
                        <button class="chart-tab" data-chart="detailed-tissue">🔬 Detailed Tissue</button>
                        <button class="chart-tab" data-chart="dive-profile">📈 Dive Profile</button>
                        <button class="chart-tab" data-chart="dcs-risk">⚠️ DCS Risk</button>
                        <button class="chart-tab" data-chart="bubble-parameters">🫧 Bubble Parameters</button>
                    </div>
                    
                    <!-- Model selector for detailed tissue view -->
                    <div class="detailed-model-selector" id="detailed-model-selector">
                        <label for="detailed-model-select">Decompression Model:</label>
                        <select id="detailed-model-select">
                            <option value="buhlmann">Bühlmann ZH-L16C</option>
                            <option value="vpmb">VPM-B</option>
                            <option value="bvm">BVM(3)</option>
                            <option value="vval18">VVal-18 Thalmann</option>
                            <option value="rgbm">RGBM (folded)</option>
                            <option value="tbdm">TBDM</option>
                            <option value="nmri98">NMRI98 LEM</option>
                            <option value="hills">Thermodynamic (Hills)</option>
                        </select>
                    </div>
                    
                    <div class="charts-area">
                        <div class="chart-container">
                            <canvas id="tissue-loading-chart" class="chart active"></canvas>
                            <canvas id="detailed-tissue-chart" class="chart"></canvas>
                            <canvas id="dive-profile-chart" class="chart"></canvas>
                            <canvas id="dcs-risk-chart" class="chart"></canvas>
                            <canvas id="bubble-parameters-chart" class="chart"></canvas>
                        </div>
                        
                        <!-- Zoom Controls -->
                        <div class="zoom-controls">
                            <div class="zoom-buttons">
                                <button id="zoom-full" class="zoom-btn" title="Show entire dive from t=0">Full Dive</button>
                                <button id="zoom-recent" class="zoom-btn" title="Show last 60 minutes">Recent (60min)</button>
                            </div>
                        </div>
                    </div>
                </section>

                <!-- Decompression Schedule -->
                <section class="deco-schedule">
                    <h3>📋 Decompression Schedule</h3>
                    <div class="schedule-container">
                        <div class="schedule-column">
                            <h4>Bühlmann</h4>
                            <div id="buhlmann-schedule" class="schedule-list">
                                <div class="no-deco">No decompression required</div>
                            </div>
                        </div>
                        <div class="schedule-column">
                            <h4 id="vpmb-schedule-title">VPM-B+2</h4>
                            <div id="vpmb-schedule" class="schedule-list">
                                <div class="no-deco">No decompression required</div>
                            </div>
                        </div>
                        <div class="schedule-column">
                            <h4>BVM(3)</h4>
                            <div id="bvm-schedule" class="schedule-list">
                                <div class="no-deco">No decompression required</div>
                            </div>
                        </div>
                        <div class="schedule-column">
                            <h4>VVal-18</h4>
                            <div id="vval18-schedule" class="schedule-list">
                                <div class="no-deco">No decompression required</div>
                            </div>
                        </div>
                        <div class="schedule-column">
                            <h4 id="rgbm-schedule-title">RGBM (folded)</h4>
                            <div id="rgbm-schedule" class="schedule-list">
                                <div class="no-deco">No decompression required</div>
                            </div>
                        </div>
                        <div class="schedule-column">
                            <h4 id="tbdm-schedule-title">TBDM CF:1.0</h4>
                            <div id="tbdm-schedule" class="schedule-list">
                                <div class="no-deco">No decompression required</div>
                            </div>
                        </div>
                        <div class="schedule-column">
                            <h4>NMRI98 LEM</h4>
                            <div id="nmri98-schedule" class="schedule-list">
                                <div class="no-deco">No decompression required</div>
                            </div>
                        </div>
                        <div class="schedule-column">
                            <h4 id="hills-schedule-title">Thermodynamic (Hills)</h4>
                            <div id="hills-schedule" class="schedule-list">
                                <div class="no-deco">No decompression required</div>
                            </div>
                        </div>
                    </div>
                </section>
            </main>
        </div>
    </div>

    <!-- Load the simulation engine -->
    <script src="simulation.js"></script>
</body>
</html><|MERGE_RESOLUTION|>--- conflicted
+++ resolved
@@ -92,20 +92,12 @@
                         <div class="model-selection">
                             <label><input type="checkbox" id="model-buhlmann" checked> Bühlmann ZH-L16C</label>
                             <label><input type="checkbox" id="model-vpmb" checked> VPM-B</label>
-<<<<<<< HEAD
-                            <label><input type="checkbox" id="model-bvm"> BVM(3)</label>
-                            <label><input type="checkbox" id="model-vval18"> VVal-18 Thalmann</label>
-                            <label><input type="checkbox" id="model-rgbm"> RGBM (folded)</label>
-                            <label><input type="checkbox" id="model-tbdm"> TBDM</label>
-                            <label><input type="checkbox" id="model-nmri98"> NMRI98 LEM</label>
-=======
                             <label><input type="checkbox" id="model-bvm" checked> BVM(3)</label>
                             <label><input type="checkbox" id="model-vval18" checked> VVal-18 Thalmann</label>
                             <label><input type="checkbox" id="model-rgbm" checked> RGBM (folded)</label>
                             <label><input type="checkbox" id="model-tbdm" checked> TBDM</label>
                             <label><input type="checkbox" id="model-nmri98" checked> NMRI98 LEM</label>
                             <label><input type="checkbox" id="model-hills" checked> Thermodynamic (Hills)</label>
->>>>>>> fb6e11bf
                         </div>
                     </div>
 
