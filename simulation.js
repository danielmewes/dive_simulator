/**
 * Dive Simulation UI Controller
 * Handles all interactive controls, real-time updates, and visualizations
 */

class DiveSimulator {
    constructor() {
        // Simulation state
        this.models = {};
        this.isRunning = false;
        this.timeSpeed = 1; // Speed multiplier
        this.diveHistory = [];
        this.intervalId = null;
        this.lastHistoryTime = 0; // Track when we last recorded history
        
        // Chart instances
        this.tissueChart = null;
        this.detailedTissueChart = null;
        this.profileChart = null;
        this.riskChart = null;
        this.bubbleChart = null;
        
        // Current dive parameters
        this.currentDepth = 0;
        this.diveTime = 0;
        this.currentGasMix = { oxygen: 21, helium: 0 };
        this.vpmConservatism = 2; // Default VPM conservatism level
        
        // Gradient factor settings
        this.buhlmannGradientFactors = { low: 30, high: 85 };
        this.vval18GradientFactors = { low: 30, high: 85 };
        
        this.initializeModels();
        this.initializeEventListeners();
        this.initializeCharts();
        this.updateDisplay();
        
        // Record initial data point
        this.recordDiveHistory();
        this.updateCharts();
        
        this.startSimulation();
    }
    
    initializeModels() {
        try {
            this.models = {
                buhlmann: window.DecompressionSimulator.createModel('buhlmann', { 
                    gradientFactorLow: this.buhlmannGradientFactors.low, 
                    gradientFactorHigh: this.buhlmannGradientFactors.high 
                }),
                vpmb: window.DecompressionSimulator.createModel('vpmb', { conservatism: this.vpmConservatism }),
                bvm: window.DecompressionSimulator.createModel('bvm'),
                vval18: window.DecompressionSimulator.createModel('vval18', { 
                    gradientFactorLow: this.vval18GradientFactors.low, 
                    gradientFactorHigh: this.vval18GradientFactors.high 
                })
            };
            console.log('✅ Decompression models initialized successfully');
        } catch (error) {
            console.error('❌ Failed to initialize models:', error);
            alert('Failed to initialize decompression models. Please refresh the page.');
        }
    }
    
    initializeEventListeners() {
        // Depth control
        const depthSlider = document.getElementById('depth-slider');
        const descendFastBtn = document.getElementById('descend-fast');
        const ascendSlowBtn = document.getElementById('ascend-slow');
        
        depthSlider.addEventListener('input', (e) => {
            this.setDepth(parseFloat(e.target.value));
        });
        
        descendFastBtn.addEventListener('click', () => {
            this.setDepth(Math.min(60, this.currentDepth + 5));
        });
        
        ascendSlowBtn.addEventListener('click', () => {
            this.setDepth(Math.max(0, this.currentDepth - 3));
        });
        
        // Time speed controls
        document.querySelectorAll('.time-speed').forEach(btn => {
            btn.addEventListener('click', (e) => {
                document.querySelectorAll('.time-speed').forEach(b => b.classList.remove('active'));
                e.target.classList.add('active');
                this.timeSpeed = parseInt(e.target.textContent.replace('x', ''));
            });
        });
        
        // Pause/Play control
        const pausePlayBtn = document.getElementById('pause-play');
        pausePlayBtn.addEventListener('click', () => {
            if (this.isRunning) {
                this.pauseSimulation();
                pausePlayBtn.textContent = '▶️ Play';
            } else {
                this.startSimulation();
                pausePlayBtn.textContent = '⏸️ Pause';
            }
        });
        
        // Gas mixture controls
        const oxygenInput = document.getElementById('oxygen');
        const heliumInput = document.getElementById('helium');
        const nitrogenInput = document.getElementById('nitrogen');
        const switchGasBtn = document.getElementById('switch-gas');
        
        const updateNitrogen = () => {
            const o2 = parseInt(oxygenInput.value) || 0;
            const he = parseInt(heliumInput.value) || 0;
            const n2 = 100 - o2 - he;
            nitrogenInput.value = Math.max(0, n2);
        };
        
        oxygenInput.addEventListener('input', updateNitrogen);
        heliumInput.addEventListener('input', updateNitrogen);
        
        switchGasBtn.addEventListener('click', () => {
            const o2 = parseInt(oxygenInput.value) || 21;
            const he = parseInt(heliumInput.value) || 0;
            this.switchGas(o2, he);
        });
        
        // Gas preset buttons
        document.querySelectorAll('.gas-preset').forEach(btn => {
            btn.addEventListener('click', (e) => {
                const o2 = parseInt(e.target.dataset.o2);
                const he = parseInt(e.target.dataset.he);
                oxygenInput.value = o2;
                heliumInput.value = he;
                updateNitrogen();
                this.switchGas(o2, he);
            });
        });
        
        // Reset button
        document.getElementById('reset-dive').addEventListener('click', () => {
            this.resetDive();
        });
        
        // VPM conservatism control
        const vpmConservatismSlider = document.getElementById('vpm-conservatism');
        const vpmConservatismDisplay = document.getElementById('vpm-conservatism-display');
        
        vpmConservatismSlider.addEventListener('input', (e) => {
            const newConservatism = parseInt(e.target.value);
            vpmConservatismDisplay.textContent = newConservatism;
            this.updateVpmConservatism(newConservatism);
        });
        
        // Bühlmann gradient factor controls
        const buhlmannGfLowSlider = document.getElementById('buhlmann-gf-low');
        const buhlmannGfLowDisplay = document.getElementById('buhlmann-gf-low-display');
        const buhlmannGfHighSlider = document.getElementById('buhlmann-gf-high');
        const buhlmannGfHighDisplay = document.getElementById('buhlmann-gf-high-display');
        
        buhlmannGfLowSlider.addEventListener('input', (e) => {
            const newGfLow = parseInt(e.target.value);
            buhlmannGfLowDisplay.textContent = newGfLow;
            this.updateBuhlmannGradientFactors(newGfLow, this.buhlmannGradientFactors.high);
        });
        
        buhlmannGfHighSlider.addEventListener('input', (e) => {
            const newGfHigh = parseInt(e.target.value);
            buhlmannGfHighDisplay.textContent = newGfHigh;
            this.updateBuhlmannGradientFactors(this.buhlmannGradientFactors.low, newGfHigh);
        });
        
        // VVal-18 gradient factor controls
        const vval18GfLowSlider = document.getElementById('vval18-gf-low');
        const vval18GfLowDisplay = document.getElementById('vval18-gf-low-display');
        const vval18GfHighSlider = document.getElementById('vval18-gf-high');
        const vval18GfHighDisplay = document.getElementById('vval18-gf-high-display');
        
        vval18GfLowSlider.addEventListener('input', (e) => {
            const newGfLow = parseInt(e.target.value);
            vval18GfLowDisplay.textContent = newGfLow;
            this.updateVval18GradientFactors(newGfLow, this.vval18GradientFactors.high);
        });
        
        vval18GfHighSlider.addEventListener('input', (e) => {
            const newGfHigh = parseInt(e.target.value);
            vval18GfHighDisplay.textContent = newGfHigh;
            this.updateVval18GradientFactors(this.vval18GradientFactors.low, newGfHigh);
        });
        
        // Chart tabs
        document.querySelectorAll('.chart-tab').forEach(tab => {
            tab.addEventListener('click', (e) => {
                document.querySelectorAll('.chart-tab').forEach(t => t.classList.remove('active'));
                document.querySelectorAll('.chart').forEach(c => c.classList.remove('active'));
                
                e.target.classList.add('active');
                const chartId = e.target.dataset.chart + '-chart';
                const activeChart = document.getElementById(chartId);
                activeChart.classList.add('active');
                
                // Show/hide model selector for detailed tissue view
                const modelSelector = document.getElementById('detailed-model-selector');
                if (chartId === 'detailed-tissue-chart') {
                    modelSelector.style.display = 'block';
                } else {
                    modelSelector.style.display = 'none';
                }
                
                // Resize the Chart.js instance when it becomes visible
                setTimeout(() => {
                    if (chartId === 'tissue-loading-chart' && this.tissueChart) {
                        this.tissueChart.resize();
                    } else if (chartId === 'detailed-tissue-chart' && this.detailedTissueChart) {
                        this.detailedTissueChart.resize();
                    } else if (chartId === 'dive-profile-chart' && this.profileChart) {
                        this.profileChart.resize();
                    } else if (chartId === 'dcs-risk-chart' && this.riskChart) {
                        this.riskChart.resize();
                    } else if (chartId === 'bubble-parameters-chart' && this.bubbleChart) {
                        this.bubbleChart.resize();
                    }
                }, 100); // Small delay to ensure the visibility transition completes
            });
        });
        
        // Detailed tissue model selector
        document.getElementById('detailed-model-select').addEventListener('change', (e) => {
            this.selectedDetailedModel = e.target.value;
            this.updateDetailedTissueChart();
        });
    }
    
    initializeCharts() {
        // Tissue Loading Chart
        const tissueCtx = document.getElementById('tissue-loading-chart').getContext('2d');
        this.tissueChart = new Chart(tissueCtx, {
            type: 'line',
            data: {
                labels: [],
                datasets: [
                    {
                        label: 'Bühlmann - Fast Tissues',
                        data: [],
                        borderColor: '#60a5fa',
                        backgroundColor: 'rgba(96, 165, 250, 0.1)',
                        tension: 0.4
                    },
                    {
                        label: 'Bühlmann - Slow Tissues',
                        data: [],
                        borderColor: '#3b82f6',
                        backgroundColor: 'rgba(59, 130, 246, 0.1)',
                        tension: 0.4
                    },
                    {
                        label: 'VPM-B - Average',
                        data: [],
                        borderColor: '#34d399',
                        backgroundColor: 'rgba(52, 211, 153, 0.1)',
                        tension: 0.4
                    },
                    {
                        label: 'BVM(3) - Fast',
                        data: [],
                        borderColor: '#f59e0b',
                        backgroundColor: 'rgba(245, 158, 11, 0.1)',
                        tension: 0.4
                    }
                ]
            },
            options: {
                responsive: true,
                maintainAspectRatio: false,
                plugins: {
                    title: {
                        display: true,
                        text: 'Tissue Loading Comparison',
                        color: '#e2e8f0'
                    },
                    legend: {
                        labels: {
                            color: '#e2e8f0'
                        }
                    }
                },
                scales: {
                    x: {
                        title: {
                            display: true,
                            text: 'Time (minutes)',
                            color: '#e2e8f0'
                        },
                        ticks: { color: '#e2e8f0' },
                        grid: { color: 'rgba(226, 232, 240, 0.1)' }
                    },
                    y: {
                        title: {
                            display: true,
                            text: 'Pressure (bar)',
                            color: '#e2e8f0'
                        },
                        ticks: { color: '#e2e8f0' },
                        grid: { color: 'rgba(226, 232, 240, 0.1)' }
                    }
                }
            }
        });
        
        // Dive Profile Chart
        const profileCtx = document.getElementById('dive-profile-chart').getContext('2d');
        this.profileChart = new Chart(profileCtx, {
            type: 'line',
            data: {
                labels: [],
                datasets: [
                    {
                        label: 'Depth',
                        data: [],
                        borderColor: '#60a5fa',
                        backgroundColor: 'rgba(96, 165, 250, 0.2)',
                        fill: true,
                        tension: 0.2,
                        yAxisID: 'depth'
                    },
                    {
                        label: 'Ceiling (Bühlmann)',
                        data: [],
                        borderColor: '#ef4444',
                        backgroundColor: 'rgba(239, 68, 68, 0.1)',
                        borderDash: [5, 5],
                        tension: 0.2,
                        yAxisID: 'depth'
                    },
                    {
                        label: 'Ceiling (VPM-B)',
                        data: [],
                        borderColor: '#f59e0b',
                        backgroundColor: 'rgba(245, 158, 11, 0.1)',
                        borderDash: [3, 3],
                        tension: 0.2,
                        yAxisID: 'depth'
                    },
                    {
                        label: 'Ceiling (BVM-3)',
                        data: [],
                        borderColor: '#8b5cf6',
                        backgroundColor: 'rgba(139, 92, 246, 0.1)',
                        borderDash: [8, 2],
                        tension: 0.2,
                        yAxisID: 'depth'
                    },
                    {
                        label: 'Ceiling (VVAL-18)',
                        data: [],
                        borderColor: '#06d6a0',
                        backgroundColor: 'rgba(6, 214, 160, 0.1)',
                        borderDash: [2, 6],
                        tension: 0.2,
                        yAxisID: 'depth'
                    }
                ]
            },
            options: {
                responsive: true,
                maintainAspectRatio: false,
                plugins: {
                    title: {
                        display: true,
                        text: 'Dive Profile & Ceilings',
                        color: '#e2e8f0'
                    },
                    legend: {
                        labels: {
                            color: '#e2e8f0'
                        }
                    }
                },
                scales: {
                    x: {
                        title: {
                            display: true,
                            text: 'Time (minutes)',
                            color: '#e2e8f0'
                        },
                        ticks: { color: '#e2e8f0' },
                        grid: { color: 'rgba(226, 232, 240, 0.1)' }
                    },
                    depth: {
                        type: 'linear',
                        position: 'left',
                        reverse: true, // Depth increases downward
                        title: {
                            display: true,
                            text: 'Depth (m)',
                            color: '#e2e8f0'
                        },
                        ticks: { color: '#e2e8f0' },
                        grid: { color: 'rgba(226, 232, 240, 0.1)' }
                    }
                }
            }
        });
        
        // DCS Risk Chart (Timeseries with Dive Profile Overlay)
        const riskCtx = document.getElementById('dcs-risk-chart').getContext('2d');
        this.riskChart = new Chart(riskCtx, {
            type: 'line',
            data: {
                labels: [],
                datasets: [
                    {
                        label: 'Bühlmann Risk (%)',
                        data: [],
                        borderColor: '#60a5fa',
                        backgroundColor: 'rgba(96, 165, 250, 0.1)',
                        tension: 0.3,
                        yAxisID: 'risk'
                    },
                    {
                        label: 'VPM-B Risk (%)',
                        data: [],
                        borderColor: '#34d399',
                        backgroundColor: 'rgba(52, 211, 153, 0.1)',
                        tension: 0.3,
                        yAxisID: 'risk'
                    },
                    {
                        label: 'BVM(3) Risk (%)',
                        data: [],
                        borderColor: '#f59e0b',
                        backgroundColor: 'rgba(245, 158, 11, 0.1)',
                        tension: 0.3,
                        yAxisID: 'risk'
                    },
                    {
                        label: 'VVal-18 Risk (%)',
                        data: [],
                        borderColor: '#ef4444',
                        backgroundColor: 'rgba(239, 68, 68, 0.1)',
                        tension: 0.3,
                        yAxisID: 'risk'
                    },
                    {
                        label: 'Dive Profile',
                        data: [],
                        borderColor: '#94a3b8',
                        backgroundColor: 'rgba(148, 163, 184, 0.2)',
                        fill: true,
                        tension: 0.2,
                        yAxisID: 'depth',
                        borderDash: [2, 2]
                    }
                ]
            },
            options: {
                responsive: true,
                maintainAspectRatio: false,
                plugins: {
                    title: {
                        display: true,
                        text: 'DCS Risk Over Time with Dive Profile',
                        color: '#e2e8f0'
                    },
                    legend: {
                        labels: {
                            color: '#e2e8f0'
                        }
                    }
                },
                scales: {
                    x: {
                        title: {
                            display: true,
                            text: 'Time (minutes)',
                            color: '#e2e8f0'
                        },
                        ticks: { color: '#e2e8f0' },
                        grid: { color: 'rgba(226, 232, 240, 0.1)' }
                    },
                    risk: {
                        type: 'linear',
                        position: 'left',
                        beginAtZero: true,
                        max: 10,
                        title: {
                            display: true,
                            text: 'DCS Risk (%)',
                            color: '#e2e8f0'
                        },
                        ticks: { color: '#e2e8f0' },
                        grid: { color: 'rgba(226, 232, 240, 0.1)' }
                    },
                    depth: {
                        type: 'linear',
                        position: 'right',
                        reverse: true, // Depth increases downward
                        beginAtZero: true,
                        title: {
                            display: true,
                            text: 'Depth (m)',
                            color: '#e2e8f0'
                        },
                        ticks: { color: '#e2e8f0' },
                        grid: { display: false } // Hide grid for depth to avoid overlap
                    }
                }
            }
        });
        
        // Detailed Tissue Loading Chart
        const detailedTissueCtx = document.getElementById('detailed-tissue-chart').getContext('2d');
        
        // Generate colors for maximum possible compartments (16 for Bühlmann)
        this.compartmentColors = [
            '#ff4444', '#ff6644', '#ff8844', '#ffaa44',
            '#ffcc44', '#ffee44', '#ddff44', '#bbff44',
            '#99ff44', '#77ff44', '#55ff44', '#33ff44',
            '#44ff77', '#44ff99', '#44ffbb', '#44ffdd'
        ];
        
        // Initialize with empty datasets - will be populated dynamically based on selected model
        this.detailedTissueChart = new Chart(detailedTissueCtx, {
            type: 'line',
            data: {
                labels: [],
                datasets: []
            },
            options: {
                responsive: true,
                maintainAspectRatio: false,
                plugins: {
                    title: {
                        display: true,
                        text: 'Detailed Tissue Loading - All Compartments',
                        color: '#e2e8f0'
                    },
                    legend: {
                        display: false // Too many compartments, hide legend
                    }
                },
                scales: {
                    x: {
                        title: {
                            display: true,
                            text: 'Time (minutes)',
                            color: '#e2e8f0'
                        },
                        ticks: { color: '#e2e8f0' },
                        grid: { color: 'rgba(226, 232, 240, 0.1)' }
                    },
                    y: {
                        title: {
                            display: true,
                            text: 'Pressure (bar)',
                            color: '#e2e8f0'
                        },
                        ticks: { color: '#e2e8f0' },
                        grid: { color: 'rgba(226, 232, 240, 0.1)' }
                    }
                },
                interaction: {
                    mode: 'index',
                    intersect: false
                }
            }
        });
<<<<<<< HEAD
        
        // Current selected model for detailed view
        this.selectedDetailedModel = 'buhlmann';
=======

        // Bubble Parameters Chart
        const bubbleCtx = document.getElementById('bubble-parameters-chart').getContext('2d');
        this.bubbleChart = new Chart(bubbleCtx, {
            type: 'line',
            data: {
                labels: [],
                datasets: [
                    {
                        label: 'VPM-B Bubble Count (Comp 1)',
                        data: [],
                        borderColor: '#34d399',
                        backgroundColor: 'rgba(52, 211, 153, 0.1)',
                        tension: 0.4,
                        yAxisID: 'count'
                    },
                    {
                        label: 'VPM-B Critical Radius (nm)',
                        data: [],
                        borderColor: '#10b981',
                        backgroundColor: 'rgba(16, 185, 129, 0.1)',
                        tension: 0.4,
                        borderDash: [3, 3],
                        yAxisID: 'radius'
                    },
                    {
                        label: 'BVM(3) Bubble Volume (Comp 1)',
                        data: [],
                        borderColor: '#f59e0b',
                        backgroundColor: 'rgba(245, 158, 11, 0.1)',
                        tension: 0.4,
                        yAxisID: 'volume'
                    },
                    {
                        label: 'BVM(3) Formation Rate',
                        data: [],
                        borderColor: '#d97706',
                        backgroundColor: 'rgba(217, 119, 6, 0.1)',
                        tension: 0.4,
                        borderDash: [5, 2],
                        yAxisID: 'rate'
                    }
                ]
            },
            options: {
                responsive: true,
                maintainAspectRatio: false,
                interaction: {
                    mode: 'index',
                    intersect: false,
                },
                plugins: {
                    title: {
                        display: true,
                        text: 'Bubble Model Internal Parameters',
                        color: '#e2e8f0'
                    },
                    legend: {
                        labels: {
                            color: '#e2e8f0'
                        }
                    },
                    tooltip: {
                        mode: 'index',
                        intersect: false,
                    }
                },
                scales: {
                    x: {
                        title: {
                            display: true,
                            text: 'Time (minutes)',
                            color: '#e2e8f0'
                        },
                        ticks: { color: '#e2e8f0' },
                        grid: { color: 'rgba(226, 232, 240, 0.1)' }
                    },
                    count: {
                        type: 'linear',
                        display: true,
                        position: 'left',
                        title: {
                            display: true,
                            text: 'Bubble Count',
                            color: '#e2e8f0'
                        },
                        ticks: { color: '#e2e8f0' },
                        grid: { 
                            color: 'rgba(52, 211, 153, 0.1)',
                            drawOnChartArea: false,
                        }
                    },
                    radius: {
                        type: 'linear',
                        display: false,
                        position: 'left',
                        grid: {
                            drawOnChartArea: false,
                        },
                    },
                    volume: {
                        type: 'linear',
                        display: true,
                        position: 'right',
                        title: {
                            display: true,
                            text: 'Bubble Volume / Formation Rate',
                            color: '#e2e8f0'
                        },
                        ticks: { color: '#e2e8f0' },
                        grid: { 
                            color: 'rgba(245, 158, 11, 0.1)',
                            drawOnChartArea: false,
                        }
                    },
                    rate: {
                        type: 'linear',
                        display: false,
                        position: 'right',
                        grid: {
                            drawOnChartArea: false,
                        },
                    }
                }
            }
        });
>>>>>>> bf435cfa
    }
    
    setDepth(newDepth) {
        this.currentDepth = Math.max(0, Math.min(60, newDepth));
        document.getElementById('depth-slider').value = this.currentDepth;
        
        // Update all models
        Object.values(this.models).forEach(model => {
            model.updateDiveState({
                depth: this.currentDepth,
                time: this.diveTime,
                gasMix: window.DecompressionSimulator.createGasMix(
                    this.currentGasMix.oxygen,
                    this.currentGasMix.helium
                )
            });
        });
        
        // Record history immediately when depth changes significantly
        const timeSinceLastHistory = this.diveTime - this.lastHistoryTime;
        if (timeSinceLastHistory >= 0.1) { // Record more frequently on depth changes
            this.recordDiveHistory();
            this.lastHistoryTime = this.diveTime;
        }
        
        this.updateDisplay();
        this.updateCharts();
    }
    
    switchGas(oxygen, helium) {
        this.currentGasMix = { oxygen, helium };
        
        // Update all models
        Object.values(this.models).forEach(model => {
            model.updateDiveState({
                gasMix: window.DecompressionSimulator.createGasMix(oxygen, helium)
            });
        });
        
        this.updateDisplay();
    }
    
    updateVpmConservatism(newConservatism) {
        this.vpmConservatism = newConservatism;
        
        this.updateModelWithNewParameters(
            'vpmb', 
            'vpmb', 
            { conservatism: newConservatism },
            '#vpmb-title',
            `VPM-B+${newConservatism}`
        );
        
        // Also update the schedule title
        document.getElementById('vpmb-schedule-title').textContent = `VPM-B+${newConservatism}`;
        
        console.log(`VPM-B conservatism updated to ${newConservatism}`);
    }
    
    // Helper function to update model with new parameters while preserving state
    updateModelWithNewParameters(modelKey, modelType, options, titleSelector, titleText) {
        const oldModel = this.models[modelKey];
        this.models[modelKey] = window.DecompressionSimulator.createModel(modelType, options);
        
        // Copy current state from old model to new model
        if (oldModel) {
            const currentState = oldModel.getDiveState();
            this.models[modelKey].updateDiveState(currentState);
            
            // Copy tissue loadings if possible
            const oldCompartments = oldModel.getTissueCompartments();
            const newCompartments = this.models[modelKey].getTissueCompartments();
            
            if (oldCompartments && newCompartments && oldCompartments.length === newCompartments.length) {
                for (let i = 0; i < oldCompartments.length; i++) {
                    newCompartments[i].nitrogenLoading = oldCompartments[i].nitrogenLoading;
                    newCompartments[i].heliumLoading = oldCompartments[i].heliumLoading;
                    // Copy any additional properties for specific models
                    if (oldCompartments[i].maxCrushingPressure !== undefined) {
                        newCompartments[i].maxCrushingPressure = oldCompartments[i].maxCrushingPressure;
                    }
                }
            }
        }
        
        // Update title if provided
        if (titleSelector && titleText) {
            const titleElement = document.querySelector(titleSelector);
            if (titleElement) {
                titleElement.textContent = titleText;
            } else {
                console.warn(`Title element not found: ${titleSelector}`);
            }
        }
        
        this.updateDisplay();
        this.updateCharts();
    }
    
    updateBuhlmannGradientFactors(newGfLow, newGfHigh) {
        this.buhlmannGradientFactors = { low: newGfLow, high: newGfHigh };
        
        this.updateModelWithNewParameters(
            'buhlmann', 
            'buhlmann', 
            { gradientFactorLow: newGfLow, gradientFactorHigh: newGfHigh },
            '#buhlmann-result h4',
            `Bühlmann (${newGfLow}/${newGfHigh})`
        );
        
        console.log(`Bühlmann gradient factors updated to ${newGfLow}/${newGfHigh}`);
    }
    
    updateVval18GradientFactors(newGfLow, newGfHigh) {
        this.vval18GradientFactors = { low: newGfLow, high: newGfHigh };
        
        this.updateModelWithNewParameters(
            'vval18', 
            'vval18', 
            { gradientFactorLow: newGfLow, gradientFactorHigh: newGfHigh },
            '#vval18-result h4',
            `VVal-18 (${newGfLow}/${newGfHigh})`
        );
        
        console.log(`VVal-18 gradient factors updated to ${newGfLow}/${newGfHigh}`);
    }
    
    startSimulation() {
        this.isRunning = true;
        this.intervalId = setInterval(() => {
            this.updateSimulation();
        }, 1000); // Update every second
    }
    
    pauseSimulation() {
        this.isRunning = false;
        if (this.intervalId) {
            clearInterval(this.intervalId);
            this.intervalId = null;
        }
    }
    
    resetDive() {
        this.pauseSimulation();
        this.currentDepth = 0;
        this.diveTime = 0;
        this.diveHistory = [];
        this.lastHistoryTime = 0;
        
        // Reinitialize all models with default parameters
        this.initializeModels();
        
        // Reset controls
        document.getElementById('depth-slider').value = 0;
        document.getElementById('oxygen').value = 21;
        document.getElementById('helium').value = 0;
        document.getElementById('nitrogen').value = 79;
        document.getElementById('vpm-conservatism').value = 2;
        document.getElementById('vpm-conservatism-display').textContent = '2';
        this.currentGasMix = { oxygen: 21, helium: 0 };
        this.vpmConservatism = 2;
        
        // Reset gradient factor controls
        document.getElementById('buhlmann-gf-low').value = 30;
        document.getElementById('buhlmann-gf-low-display').textContent = '30';
        document.getElementById('buhlmann-gf-high').value = 85;
        document.getElementById('buhlmann-gf-high-display').textContent = '85';
        document.getElementById('vval18-gf-low').value = 30;
        document.getElementById('vval18-gf-low-display').textContent = '30';
        document.getElementById('vval18-gf-high').value = 85;
        document.getElementById('vval18-gf-high-display').textContent = '85';
        this.buhlmannGradientFactors = { low: 30, high: 85 };
        this.vval18GradientFactors = { low: 30, high: 85 };
        
        // Reset model titles to default
        document.getElementById('buhlmann-result').querySelector('h4').textContent = 'Bühlmann ZH-L16C';
        document.getElementById('vval18-result').querySelector('h4').textContent = 'VVal-18 Thalmann';
        document.getElementById('vpmb-title').textContent = 'VPM-B+2';
        document.getElementById('vpmb-schedule-title').textContent = 'VPM-B+2';
        
        // Clear charts
        this.tissueChart.data.labels = [];
        this.tissueChart.data.datasets.forEach(dataset => dataset.data = []);
        this.tissueChart.update();
        
        this.profileChart.data.labels = [];
        this.profileChart.data.datasets.forEach(dataset => dataset.data = []);
        this.profileChart.update();
        
        this.riskChart.data.labels = [];
        this.riskChart.data.datasets.forEach(dataset => dataset.data = []);
        this.riskChart.update();
        
<<<<<<< HEAD
        // Clear detailed tissue chart
        this.detailedTissueChart.data.labels = [];
        this.detailedTissueChart.data.datasets = []; // Clear all datasets since they will be rebuilt
        this.detailedTissueChart.update();
=======
        this.bubbleChart.data.labels = [];
        this.bubbleChart.data.datasets.forEach(dataset => dataset.data = []);
        this.bubbleChart.update();
>>>>>>> bf435cfa
        
        this.updateDisplay();
        
        // Record initial data point after reset
        setTimeout(() => {
            this.recordDiveHistory();
            this.updateCharts();
        }, 100);
        
        this.startSimulation();
    }
    
    updateSimulation() {
        if (!this.isRunning) return;
        
        // Advance time based on speed multiplier
        const timeStep = this.timeSpeed / 60; // Convert to minutes
        this.diveTime += timeStep;
        
        // Update all models
        Object.values(this.models).forEach(model => {
            model.updateTissueLoadings(timeStep);
            model.updateDiveState({ time: this.diveTime });
        });
        
        // Record history for charts at regular intervals
        // Sample every 30 seconds of dive time (0.5 minutes)
        const timeSinceLastHistory = this.diveTime - this.lastHistoryTime;
        if (timeSinceLastHistory >= 0.5) {
            this.recordDiveHistory();
            this.lastHistoryTime = this.diveTime;
        }
        
        this.updateDisplay();
        this.updateCharts();
    }
    
    recordDiveHistory() {
        const ambientPressure = window.DecompressionSimulator.depthToPressure(this.currentDepth);
        const historyPoint = {
            time: this.diveTime,
            depth: this.currentDepth,
            ambientPressure: ambientPressure,
            gasMix: { ...this.currentGasMix },
            models: {}
        };
        
        Object.entries(this.models).forEach(([name, model]) => {
            try {
                const compartments = model.getTissueCompartments();
                historyPoint.models[name] = {
                    ceiling: model.calculateCeiling(),
                    tissueLoadings: compartments.map(t => 
                        (t.nitrogenLoading || 0) + (t.heliumLoading || 0)
                    ),
                    canAscend: model.canAscendDirectly(),
                    risk: this.calculateDCSRisk(name)
                };

                // Add bubble model specific parameters
                if (name === 'vpmb' && typeof model.calculateBubbleCount === 'function') {
                    try {
                        historyPoint.models[name].bubbleCount = model.calculateBubbleCount(1); // First compartment
                        const vpmData = model.getVpmBCompartmentData(1);
                        historyPoint.models[name].criticalRadius = vpmData.adjustedCriticalRadius;
                        historyPoint.models[name].maxCrushingPressure = vpmData.maxCrushingPressure;
                    } catch (vpmError) {
                        console.warn('Error getting VPM-B bubble parameters:', vpmError);
                        historyPoint.models[name].bubbleCount = 0;
                        historyPoint.models[name].criticalRadius = 1000; // Default 1000 nm
                        historyPoint.models[name].maxCrushingPressure = 1.013;
                    }
                }

                if (name === 'bvm' && typeof model.calculateBubbleVolume === 'function') {
                    try {
                        historyPoint.models[name].bubbleVolume = model.calculateBubbleVolume(1); // First compartment
                        const bvmData = model.getBvmCompartmentData(1);
                        historyPoint.models[name].bubbleFormationRate = bvmData.bubbleFormationRate;
                        historyPoint.models[name].bubbleResolutionRate = bvmData.bubbleResolutionRate;
                    } catch (bvmError) {
                        console.warn('Error getting BVM(3) bubble parameters:', bvmError);
                        historyPoint.models[name].bubbleVolume = 0;
                        historyPoint.models[name].bubbleFormationRate = 0;
                        historyPoint.models[name].bubbleResolutionRate = 0;
                    }
                }
            } catch (error) {
                console.warn(`Error recording history for model ${name}:`, error);
                // Provide default values
                historyPoint.models[name] = {
                    ceiling: 0,
                    tissueLoadings: new Array(16).fill(1.013), // Default surface pressure
                    canAscend: true,
                    risk: 0
                };
            }
        });
        
        this.diveHistory.push(historyPoint);
        
        // Keep only last 100 points for performance
        if (this.diveHistory.length > 100) {
            this.diveHistory.shift();
        }
        
        console.log(`Recorded dive history point at ${this.diveTime.toFixed(1)} min, depth ${this.currentDepth}m, total points: ${this.diveHistory.length}`);
    }
    
    updateDisplay() {
        // Update status panel
        document.getElementById('current-depth').textContent = `${this.currentDepth} m`;
        document.getElementById('current-time').textContent = window.DecompressionSimulator.formatTimeHHMM(this.diveTime);
        document.getElementById('current-gas').textContent = `${this.currentGasMix.oxygen}/${this.currentGasMix.helium}`;
        document.getElementById('ambient-pressure').textContent = `${window.DecompressionSimulator.depthToPressure(this.currentDepth).toFixed(1)} bar`;
        document.getElementById('depth-display').textContent = this.currentDepth;
        document.getElementById('time-display').textContent = window.DecompressionSimulator.formatTimeHHMM(this.diveTime);
        
        // Update model results
        Object.entries(this.models).forEach(([name, model]) => {
            const ceiling = model.calculateCeiling();
            const stops = model.calculateDecompressionStops();
            const canAscend = model.canAscendDirectly();
            
            // Calculate total decompression time
            const totalTime = stops.reduce((sum, stop) => sum + stop.time, 0);
            
            // Update ceiling and TTS
            document.getElementById(`${name}-ceiling`).textContent = `${ceiling}m`;
            document.getElementById(`${name}-tts`).textContent = totalTime > 0 ? `${Math.round(totalTime)} min` : '0 min';
            
            // Update status
            const statusElement = document.getElementById(`${name}-status`);
            if (canAscend) {
                statusElement.textContent = '✅ No Deco';
                statusElement.style.color = '#34d399';
            } else {
                statusElement.textContent = '⚠️ Deco Required';
                statusElement.style.color = '#f59e0b';
            }
            
            // Update decompression schedule
            const scheduleElement = document.getElementById(`${name}-schedule`);
            if (stops.length === 0) {
                scheduleElement.innerHTML = '<div class="no-deco">No decompression required</div>';
            } else {
                scheduleElement.innerHTML = stops.map(stop => 
                    `<div class="deco-stop">
                        <span class="depth">${stop.depth}m</span>
                        <span class="time">${Math.round(stop.time)} min</span>
                    </div>`
                ).join('');
            }
        });
    }
    
    updateCharts() {
        if (this.diveHistory.length === 0) {
            console.log('No dive history available for charts');
            return;
        }
        
        // Update tissue loading chart
        const timeLabels = this.diveHistory.map(h => Math.round(h.time * 10) / 10); // Round to 1 decimal
        this.tissueChart.data.labels = timeLabels;
        
        // Bühlmann fast tissues (average of first 4 compartments)
        this.tissueChart.data.datasets[0].data = this.diveHistory.map(h => {
            if (!h.models.buhlmann || !h.models.buhlmann.tissueLoadings) return 1.013;
            const loadings = h.models.buhlmann.tissueLoadings;
            const fastAvg = loadings.slice(0, 4)
                .reduce((sum, load) => sum + (load || 1.013), 0) / 4;
            return fastAvg;
        });
        
        // Bühlmann slow tissues (average of last 4 compartments)
        this.tissueChart.data.datasets[1].data = this.diveHistory.map(h => {
            if (!h.models.buhlmann || !h.models.buhlmann.tissueLoadings) return 1.013;
            const loadings = h.models.buhlmann.tissueLoadings;
            const slowAvg = loadings.slice(-4)
                .reduce((sum, load) => sum + (load || 1.013), 0) / 4;
            return slowAvg;
        });
        
        // VPM-B average (all compartments)
        this.tissueChart.data.datasets[2].data = this.diveHistory.map(h => {
            if (!h.models.vpmb || !h.models.vpmb.tissueLoadings) return 1.013;
            const loadings = h.models.vpmb.tissueLoadings;
            const avg = loadings
                .reduce((sum, load) => sum + (load || 1.013), 0) / loadings.length;
            return avg;
        });
        
        // BVM fast compartment
        this.tissueChart.data.datasets[3].data = this.diveHistory.map(h => {
            if (!h.models.bvm || !h.models.bvm.tissueLoadings || !h.models.bvm.tissueLoadings[0]) {
                return 1.013;
            }
            return h.models.bvm.tissueLoadings[0];
        });
        
        this.tissueChart.update('none');
        
        // Update dive profile chart
        this.profileChart.data.labels = timeLabels;
        this.profileChart.data.datasets[0].data = this.diveHistory.map(h => h.depth);
        this.profileChart.data.datasets[1].data = this.diveHistory.map(h => 
            h.models.buhlmann ? h.models.buhlmann.ceiling : 0
        );
        this.profileChart.data.datasets[2].data = this.diveHistory.map(h => 
            h.models.vpmb ? h.models.vpmb.ceiling : 0
        );
        this.profileChart.data.datasets[3].data = this.diveHistory.map(h => 
            h.models.bvm ? h.models.bvm.ceiling : 0
        );
        this.profileChart.data.datasets[4].data = this.diveHistory.map(h => 
            h.models.vval18 ? h.models.vval18.ceiling : 0
        );
        this.profileChart.update('none');
        
        // Update DCS risk chart (timeseries)
        this.riskChart.data.labels = timeLabels;
        
        // Bühlmann risk over time
        this.riskChart.data.datasets[0].data = this.diveHistory.map(h => 
            h.models.buhlmann ? h.models.buhlmann.risk : 0
        );
        
        // VPM-B risk over time
        this.riskChart.data.datasets[1].data = this.diveHistory.map(h => 
            h.models.vpmb ? h.models.vpmb.risk : 0
        );
        
        // BVM(3) risk over time
        this.riskChart.data.datasets[2].data = this.diveHistory.map(h => 
            h.models.bvm ? h.models.bvm.risk : 0
        );
        
        // VVal-18 risk over time
        this.riskChart.data.datasets[3].data = this.diveHistory.map(h => 
            h.models.vval18 ? h.models.vval18.risk : 0
        );
        
        // Dive profile overlay
        this.riskChart.data.datasets[4].data = this.diveHistory.map(h => h.depth);
        
        this.riskChart.update('none');
        
<<<<<<< HEAD
        // Update detailed tissue chart
        this.updateDetailedTissueChart();
=======
        // Update bubble parameters chart
        this.bubbleChart.data.labels = timeLabels;
        
        // VPM-B Bubble Count (Compartment 1)
        this.bubbleChart.data.datasets[0].data = this.diveHistory.map(h => 
            h.models.vpmb && h.models.vpmb.bubbleCount !== undefined ? h.models.vpmb.bubbleCount : 0
        );
        
        // VPM-B Critical Radius (nanometers)
        this.bubbleChart.data.datasets[1].data = this.diveHistory.map(h => 
            h.models.vpmb && h.models.vpmb.criticalRadius !== undefined ? h.models.vpmb.criticalRadius : 1000
        );
        
        // BVM(3) Bubble Volume (Compartment 1)
        this.bubbleChart.data.datasets[2].data = this.diveHistory.map(h => 
            h.models.bvm && h.models.bvm.bubbleVolume !== undefined ? h.models.bvm.bubbleVolume : 0
        );
        
        // BVM(3) Formation Rate
        this.bubbleChart.data.datasets[3].data = this.diveHistory.map(h => 
            h.models.bvm && h.models.bvm.bubbleFormationRate !== undefined ? h.models.bvm.bubbleFormationRate : 0
        );
        
        this.bubbleChart.update('none');
>>>>>>> bf435cfa
        
        console.log(`Updated charts with ${this.diveHistory.length} data points`);
    }
    
    calculateDCSRisk(modelName) {
        const model = this.models[modelName];
        if (!model) return 0;
        
        try {
            // Use model-specific risk calculations when available
            if (modelName === 'bvm' && typeof model.calculateTotalDcsRisk === 'function') {
                // BVM(3) has a sophisticated bubble volume based risk calculation
                return Math.round(model.calculateTotalDcsRisk() * 10) / 10;
            }
            
            if (modelName === 'vval18') {
                // VVal-18 uses 3.5% Navy standard - calculate based on supersaturation relative to this
                const compartments = model.getTissueCompartments();
                let maxSupersaturationRatio = 0;
                
                compartments.forEach(compartment => {
                    const totalInert = compartment.nitrogenLoading + (compartment.heliumLoading || 0);
                    const ambientPressure = window.DecompressionSimulator.depthToPressure(this.currentDepth);
                    const supersaturation = Math.max(0, totalInert - ambientPressure);
                    // Normalize to VVal-18's 3.5% standard
                    const ratio = supersaturation / 3.5;
                    maxSupersaturationRatio = Math.max(maxSupersaturationRatio, ratio);
                });
                
                const risk = Math.min(10, maxSupersaturationRatio * 3.5);
                return Math.round(risk * 10) / 10;
            }
            
            // Default calculation for Bühlmann and VPM-B models
            const compartments = model.getTissueCompartments();
            let totalSupersaturation = 0;
            
            compartments.forEach(compartment => {
                const totalInert = compartment.nitrogenLoading + (compartment.heliumLoading || 0);
                const ambientPressure = window.DecompressionSimulator.depthToPressure(this.currentDepth);
                const supersaturation = Math.max(0, totalInert - ambientPressure);
                totalSupersaturation += supersaturation;
            });
            
            // Convert to percentage (simplified formula)
            const risk = Math.min(10, totalSupersaturation * 2);
            return Math.round(risk * 10) / 10; // Round to 1 decimal place
            
        } catch (error) {
            console.warn(`Error calculating DCS risk for ${modelName}:`, error);
            return 0;
        }
    }
    
    updateDetailedTissueChart() {
        if (this.diveHistory.length === 0 || !this.detailedTissueChart) {
            return;
        }
        
        const timeLabels = this.diveHistory.map(h => Math.round(h.time * 10) / 10);
        this.detailedTissueChart.data.labels = timeLabels;
        
        const selectedModel = this.selectedDetailedModel;
        
        // Determine the number of compartments for the selected model
        let compartmentCount = 0;
        if (this.diveHistory.length > 0 && this.diveHistory[0].models[selectedModel]) {
            compartmentCount = this.diveHistory[0].models[selectedModel].tissueLoadings.length;
        }
        
        // If we couldn't determine compartment count from history, use model defaults
        if (compartmentCount === 0) {
            const modelDefaults = {
                buhlmann: 16,
                vpmb: 16,
                bvm: 3,
                vval18: 3
            };
            compartmentCount = modelDefaults[selectedModel] || 16;
        }
        
        // Rebuild datasets for the current model's compartment count
        const newDatasets = [];
        
        // Create datasets for each tissue compartment
        for (let i = 0; i < compartmentCount; i++) {
            newDatasets.push({
                label: `Compartment ${i + 1}`,
                data: this.diveHistory.map(h => {
                    if (!h.models[selectedModel] || !h.models[selectedModel].tissueLoadings) {
                        return 1.013;
                    }
                    return h.models[selectedModel].tissueLoadings[i] || 1.013;
                }),
                borderColor: this.compartmentColors[i],
                backgroundColor: this.compartmentColors[i] + '20',
                tension: 0.4,
                pointRadius: 0,
                borderWidth: 1.5
            });
        }
        
        // Add ambient pressure line
        newDatasets.push({
            label: 'Ambient Pressure',
            data: this.diveHistory.map(h => h.ambientPressure || 1.013),
            borderColor: '#ffffff',
            backgroundColor: 'rgba(255, 255, 255, 0.1)',
            borderDash: [5, 5],
            tension: 0.1,
            pointRadius: 0,
            borderWidth: 2
        });
        
        // Replace all datasets
        this.detailedTissueChart.data.datasets = newDatasets;
        
        // Update chart title to show selected model
        const modelNames = {
            buhlmann: 'Bühlmann ZH-L16C',
            vpmb: 'VPM-B',
            bvm: 'BVM(3)',
            vval18: 'VVal-18 Thalmann'
        };
        this.detailedTissueChart.options.plugins.title.text = `Detailed Tissue Loading - ${modelNames[selectedModel]} (${compartmentCount} compartments)`;
        
        // Color compartments showing supersaturation differently
        this.updateCompartmentSupersaturationColors(compartmentCount);
        
        this.detailedTissueChart.update('none');
    }
    
    updateCompartmentSupersaturationColors(compartmentCount) {
        if (this.diveHistory.length === 0 || !compartmentCount) return;
        
        const latestHistory = this.diveHistory[this.diveHistory.length - 1];
        const selectedModel = this.selectedDetailedModel;
        const ambientPressure = latestHistory.ambientPressure || 1.013;
        
        // Supersaturated colors (brighter)
        const supersaturatedColors = [
            '#ff0000', '#ff3300', '#ff6600', '#ff9900',
            '#ffcc00', '#ffff00', '#ccff00', '#99ff00',
            '#66ff00', '#33ff00', '#00ff33', '#00ff66',
            '#00ff99', '#00ffcc', '#00ffff', '#00ccff'
        ];
        
        // Check each compartment for supersaturation (only for existing compartments)
        for (let i = 0; i < compartmentCount; i++) {
            if (!this.detailedTissueChart.data.datasets[i]) continue; // Safety check
            
            const compartmentPressure = latestHistory.models[selectedModel]?.tissueLoadings[i] || 1.013;
            const isSupersaturated = compartmentPressure > ambientPressure;
            
            if (isSupersaturated) {
                // Use brighter, more saturated colors for supersaturated compartments
                this.detailedTissueChart.data.datasets[i].borderColor = supersaturatedColors[i];
                this.detailedTissueChart.data.datasets[i].borderWidth = 2.5;
            } else {
                // Use original muted colors for normal compartments
                this.detailedTissueChart.data.datasets[i].borderColor = this.compartmentColors[i];
                this.detailedTissueChart.data.datasets[i].borderWidth = 1.5;
            }
        }
    }
}

// Initialize the simulation when the DOM is loaded
document.addEventListener('DOMContentLoaded', () => {
    // Check if DecompressionSimulator is available
    if (typeof window.DecompressionSimulator === 'undefined') {
        console.error('❌ DecompressionSimulator not found. Make sure bundle.js is loaded.');
        alert('Failed to load decompression models. Please refresh the page.');
        return;
    }
    
    console.log('🚀 Starting Dive Simulation...');
    
    try {
        window.diveSimulator = new DiveSimulator();
        console.log('✅ Dive Simulation initialized successfully');
    } catch (error) {
        console.error('❌ Failed to initialize dive simulator:', error);
        alert('Failed to initialize dive simulator: ' + error.message);
    }
});<|MERGE_RESOLUTION|>--- conflicted
+++ resolved
@@ -564,12 +564,6 @@
                 }
             }
         });
-<<<<<<< HEAD
-        
-        // Current selected model for detailed view
-        this.selectedDetailedModel = 'buhlmann';
-=======
-
         // Bubble Parameters Chart
         const bubbleCtx = document.getElementById('bubble-parameters-chart').getContext('2d');
         this.bubbleChart = new Chart(bubbleCtx, {
@@ -695,7 +689,9 @@
                 }
             }
         });
->>>>>>> bf435cfa
+        
+        // Current selected model for detailed view
+        this.selectedDetailedModel = 'buhlmann';
     }
     
     setDepth(newDepth) {
@@ -889,16 +885,14 @@
         this.riskChart.data.datasets.forEach(dataset => dataset.data = []);
         this.riskChart.update();
         
-<<<<<<< HEAD
         // Clear detailed tissue chart
         this.detailedTissueChart.data.labels = [];
         this.detailedTissueChart.data.datasets = []; // Clear all datasets since they will be rebuilt
         this.detailedTissueChart.update();
-=======
+        
         this.bubbleChart.data.labels = [];
         this.bubbleChart.data.datasets.forEach(dataset => dataset.data = []);
         this.bubbleChart.update();
->>>>>>> bf435cfa
         
         this.updateDisplay();
         
@@ -1147,10 +1141,9 @@
         
         this.riskChart.update('none');
         
-<<<<<<< HEAD
         // Update detailed tissue chart
         this.updateDetailedTissueChart();
-=======
+        
         // Update bubble parameters chart
         this.bubbleChart.data.labels = timeLabels;
         
@@ -1175,7 +1168,6 @@
         );
         
         this.bubbleChart.update('none');
->>>>>>> bf435cfa
         
         console.log(`Updated charts with ${this.diveHistory.length} data points`);
     }
