/**
 * Dive Simulation UI Controller
 * Handles all interactive controls, real-time updates, and visualizations
 */

class DiveSimulator {
    constructor() {
        // Simulation state
        this.models = {};
        this.enabledModels = {
            buhlmann: true,
            vpmb: true,
            bvm: true,
            vval18: true,
<<<<<<< HEAD
            rgbm: true
=======
            nmri98: true
>>>>>>> 2e11a729
        };
        this.isRunning = false;
        this.timeSpeed = 1; // Speed multiplier
        this.diveHistory = [];
        this.intervalId = null;
        this.lastHistoryTime = 0; // Track when we last recorded history
        
        // Chart instances
        this.tissueChart = null;
        this.detailedTissueChart = null;
        this.profileChart = null;
        this.riskChart = null;
        this.bubbleChart = null;
        
        // Current dive parameters
        this.currentDepth = 0;
        this.diveTime = 0;
        this.currentGasMix = { oxygen: 21, helium: 0 };
        this.vpmConservatism = 2; // Default VPM conservatism level
        
        // BVM settings
        this.bvmConservatism = 3; // Default BVM conservatism level
        this.bvmMaxDcsRisk = 5.0; // Default maximum DCS risk percentage
        
        // Gradient factor settings
        this.buhlmannGradientFactors = { low: 30, high: 85 };
        this.vval18GradientFactors = { low: 30, high: 85 };
        this.rgbmConservatism = 2;
        
        // TBDM settings
        this.tbdmConservatismFactor = 1.0; // Default TBDM conservatism
        
        // NMRI98 settings
        this.nmri98Conservatism = 3; // Default NMRI98 conservatism level
        this.nmri98MaxDcsRisk = 2.0; // Default maximum DCS risk percentage
        this.nmri98SafetyFactor = 1.2; // Default safety factor
        this.nmri98EnableOxygenTracking = true; // Default oxygen tracking enabled
        
        // Zoom state
        this.zoomMode = 'full'; // 'full' or 'recent'
        
        this.initializeModels();
        this.initializeEventListeners();
        this.syncCheckboxStates(); // Sync checkbox states with enabledModels on page load
        this.initializeCharts();
        this.updateDisplay();
        
        // Initialize zoom controls (set default to full dive view)
        document.getElementById('zoom-full').classList.add('active');
        
        // Record initial data point
        this.recordDiveHistory();
        this.updateCharts();
        
        this.startSimulation();
    }
    
    initializeModels() {
        try {
            this.models = {
                buhlmann: window.DecompressionSimulator.createModel('buhlmann', { 
                    gradientFactorLow: this.buhlmannGradientFactors.low, 
                    gradientFactorHigh: this.buhlmannGradientFactors.high 
                }),
                vpmb: window.DecompressionSimulator.createModel('vpmb', { conservatism: this.vpmConservatism }),
                bvm: window.DecompressionSimulator.createModel('bvm', { 
                    conservatism: this.bvmConservatism, 
                    maxDcsRisk: this.bvmMaxDcsRisk 
                }),
                vval18: window.DecompressionSimulator.createModel('vval18', { 
                    gradientFactorLow: this.vval18GradientFactors.low, 
                    gradientFactorHigh: this.vval18GradientFactors.high 
                }),
<<<<<<< HEAD
<<<<<<< HEAD
                rgbm: window.DecompressionSimulator.createModel('rgbm', {
                    conservatism: this.rgbmConservatism
=======
                tbdm: window.DecompressionSimulator.createModel('tbdm', { 
                    conservatismFactor: this.tbdmConservatismFactor 
>>>>>>> origin/sculptor/masked-coot-of-valor
=======
                nmri98: window.DecompressionSimulator.createModel('nmri98', {
                    conservatism: this.nmri98Conservatism,
                    maxDcsRisk: this.nmri98MaxDcsRisk,
                    safetyFactor: this.nmri98SafetyFactor,
                    enableOxygenTracking: this.nmri98EnableOxygenTracking
>>>>>>> 2e11a729
                })
            };
            console.log('✅ Decompression models initialized successfully');
        } catch (error) {
            console.error('❌ Failed to initialize models:', error);
            alert('Failed to initialize decompression models. Please refresh the page.');
        }
    }
    
    initializeEventListeners() {
        // Depth control
        const depthSlider = document.getElementById('depth-slider');
        const descendFastBtn = document.getElementById('descend-fast');
        const ascendSlowBtn = document.getElementById('ascend-slow');
        
        depthSlider.addEventListener('input', (e) => {
            this.setDepth(parseFloat(e.target.value));
        });
        
        descendFastBtn.addEventListener('click', () => {
            this.setDepth(Math.min(60, this.currentDepth + 5));
        });
        
        ascendSlowBtn.addEventListener('click', () => {
            this.setDepth(Math.max(0, this.currentDepth - 3));
        });
        
        // Time speed controls
        document.querySelectorAll('.time-speed').forEach(btn => {
            btn.addEventListener('click', (e) => {
                document.querySelectorAll('.time-speed').forEach(b => b.classList.remove('active'));
                e.target.classList.add('active');
                this.timeSpeed = parseInt(e.target.textContent.replace('x', ''));
            });
        });
        
        // Pause/Play control
        const pausePlayBtn = document.getElementById('pause-play');
        pausePlayBtn.addEventListener('click', () => {
            if (this.isRunning) {
                this.pauseSimulation();
                pausePlayBtn.textContent = '▶️ Play';
            } else {
                this.startSimulation();
                pausePlayBtn.textContent = '⏸️ Pause';
            }
        });
        
        // Gas mixture controls
        const oxygenInput = document.getElementById('oxygen');
        const heliumInput = document.getElementById('helium');
        const nitrogenInput = document.getElementById('nitrogen');
        const switchGasBtn = document.getElementById('switch-gas');
        
        const updateNitrogen = () => {
            const o2 = parseInt(oxygenInput.value) || 0;
            const he = parseInt(heliumInput.value) || 0;
            const n2 = 100 - o2 - he;
            nitrogenInput.value = Math.max(0, n2);
        };
        
        oxygenInput.addEventListener('input', updateNitrogen);
        heliumInput.addEventListener('input', updateNitrogen);
        
        switchGasBtn.addEventListener('click', () => {
            const o2 = parseInt(oxygenInput.value) || 21;
            const he = parseInt(heliumInput.value) || 0;
            this.switchGas(o2, he);
        });
        
        // Gas preset buttons
        document.querySelectorAll('.gas-preset').forEach(btn => {
            btn.addEventListener('click', (e) => {
                const o2 = parseInt(e.target.dataset.o2);
                const he = parseInt(e.target.dataset.he);
                oxygenInput.value = o2;
                heliumInput.value = he;
                updateNitrogen();
                this.switchGas(o2, he);
            });
        });
        
        // Reset button
        document.getElementById('reset-dive').addEventListener('click', () => {
            this.resetDive();
        });
        
        // Unified model settings controls
        this.setupUnifiedModelSettings();
        
        // Chart tabs
        document.querySelectorAll('.chart-tab').forEach(tab => {
            tab.addEventListener('click', (e) => {
                document.querySelectorAll('.chart-tab').forEach(t => t.classList.remove('active'));
                document.querySelectorAll('.chart').forEach(c => c.classList.remove('active'));
                
                e.target.classList.add('active');
                const chartId = e.target.dataset.chart + '-chart';
                const activeChart = document.getElementById(chartId);
                activeChart.classList.add('active');
                
                // Show/hide model selector for detailed tissue view
                const modelSelector = document.getElementById('detailed-model-selector');
                if (chartId === 'detailed-tissue-chart') {
                    modelSelector.style.display = 'block';
                } else {
                    modelSelector.style.display = 'none';
                }
                
                // Resize the Chart.js instance when it becomes visible
                setTimeout(() => {
                    if (chartId === 'tissue-loading-chart' && this.tissueChart) {
                        this.tissueChart.resize();
                    } else if (chartId === 'detailed-tissue-chart' && this.detailedTissueChart) {
                        this.detailedTissueChart.resize();
                    } else if (chartId === 'dive-profile-chart' && this.profileChart) {
                        this.profileChart.resize();
                    } else if (chartId === 'dcs-risk-chart' && this.riskChart) {
                        this.riskChart.resize();
                    } else if (chartId === 'bubble-parameters-chart' && this.bubbleChart) {
                        this.bubbleChart.resize();
                    }
                }, 100); // Small delay to ensure the visibility transition completes
            });
        });
        
        // Detailed tissue model selector
        document.getElementById('detailed-model-select').addEventListener('change', (e) => {
            this.selectedDetailedModel = e.target.value;
            this.updateDetailedTissueChart();
        });
        
        // Zoom controls
        document.getElementById('zoom-full').addEventListener('click', () => {
            this.setZoomMode('full');
        });
        
        document.getElementById('zoom-recent').addEventListener('click', () => {
            this.setZoomMode('recent');
        });
        
        // Model selection checkboxes
        document.getElementById('model-buhlmann').addEventListener('change', (e) => {
            this.enabledModels.buhlmann = e.target.checked;
            this.updateModelVisibility();
        });
        
        document.getElementById('model-vpmb').addEventListener('change', (e) => {
            this.enabledModels.vpmb = e.target.checked;
            this.updateModelVisibility();
        });
        
        document.getElementById('model-bvm').addEventListener('change', (e) => {
            this.enabledModels.bvm = e.target.checked;
            this.updateModelVisibility();
        });
        
        document.getElementById('model-vval18').addEventListener('change', (e) => {
            this.enabledModels.vval18 = e.target.checked;
            this.updateModelVisibility();
        });
        
<<<<<<< HEAD
        document.getElementById('model-rgbm').addEventListener('change', (e) => {
            this.enabledModels.rgbm = e.target.checked;
=======
        document.getElementById('model-nmri98').addEventListener('change', (e) => {
            this.enabledModels.nmri98 = e.target.checked;
>>>>>>> 2e11a729
            this.updateModelVisibility();
        });
    }
    
    setZoomMode(mode) {
        this.zoomMode = mode;
        
        // Update UI buttons
        document.querySelectorAll('.zoom-btn').forEach(btn => btn.classList.remove('active'));
        if (mode === 'full') {
            document.getElementById('zoom-full').classList.add('active');
        } else if (mode === 'recent') {
            document.getElementById('zoom-recent').classList.add('active');
        }
        
        // Update all charts with new zoom
        this.updateCharts();
        
        console.log(`Chart zoom mode set to: ${mode}`);
    }
    
    getZoomedData() {
        if (this.diveHistory.length === 0) {
            return { history: [], startIndex: 0 };
        }
        
        if (this.zoomMode === 'full') {
            // Show entire dive from t=0
            return { history: this.diveHistory, startIndex: 0 };
        } else if (this.zoomMode === 'recent') {
            // Show last 60 minutes
            const currentTime = this.diveTime;
            const startTime = Math.max(0, currentTime - 60);
            
            // Find the index where we should start showing data
            let startIndex = 0;
            for (let i = 0; i < this.diveHistory.length; i++) {
                if (this.diveHistory[i].time >= startTime) {
                    startIndex = i;
                    break;
                }
            }
            
            return { 
                history: this.diveHistory.slice(startIndex), 
                startIndex: startIndex 
            };
        }
        
        return { history: this.diveHistory, startIndex: 0 };
    }
    
    updateModelVisibility() {
        // Update decompression status display visibility
        Object.keys(this.enabledModels).forEach(modelName => {
            const resultElement = document.getElementById(`${modelName}-result`);
            if (resultElement) {
                resultElement.style.display = this.enabledModels[modelName] ? 'block' : 'none';
            }
            
            // Update decompression schedule display visibility
            const scheduleElement = document.getElementById(`${modelName}-schedule`);
            if (scheduleElement && scheduleElement.parentElement && scheduleElement.parentElement.classList.contains('schedule-column')) {
                scheduleElement.parentElement.style.display = this.enabledModels[modelName] ? 'block' : 'none';
            }
        });
        
        // Update detailed tissue model selector
        this.updateDetailedModelSelector();
        
        // Update charts to reflect enabled models
        this.updateCharts();
    }
    
    updateDetailedModelSelector() {
        const select = document.getElementById('detailed-model-select');
        if (!select) return;
        
        // Get currently selected value
        const currentValue = select.value;
        
        // Clear existing options
        select.innerHTML = '';
        
        // Add options only for enabled models
        const modelNames = {
            buhlmann: 'Bühlmann ZH-L16C',
            vpmb: 'VPM-B',
            bvm: 'BVM(3)',
            vval18: 'VVal-18 Thalmann',
<<<<<<< HEAD
            rgbm: 'RGBM (folded)',
            tbdm: 'TBDM'
=======
            nmri98: 'NMRI98 LEM'
>>>>>>> 2e11a729
        };
        
        let foundValidOption = false;
        Object.keys(this.enabledModels).forEach(modelName => {
            if (this.enabledModels[modelName]) {
                const option = document.createElement('option');
                option.value = modelName;
                option.textContent = modelNames[modelName];
                select.appendChild(option);
                
                if (modelName === currentValue) {
                    foundValidOption = true;
                    select.value = currentValue;
                }
            }
        });
        
        // If current selection is no longer valid, select the first enabled model
        if (!foundValidOption && select.options.length > 0) {
            select.value = select.options[0].value;
            this.selectedDetailedModel = select.value;
        }
        
        // If no models are enabled, disable the selector
        if (select.options.length === 0) {
            const option = document.createElement('option');
            option.value = '';
            option.textContent = 'No models enabled';
            option.disabled = true;
            select.appendChild(option);
            select.value = '';
            select.disabled = true;
        } else {
            select.disabled = false;
        }
    }
    
    syncCheckboxStates() {
        // Read actual checkbox states and sync with enabledModels object
        // This is important for page refreshes where browsers might remember checkbox states
        Object.keys(this.enabledModels).forEach(modelName => {
            const checkbox = document.getElementById(`model-${modelName}`);
            if (checkbox) {
                this.enabledModels[modelName] = checkbox.checked;
            }
        });
        
        // Apply the synced state to UI elements
        this.updateModelVisibility();
    }
    
    initializeCharts() {
        // Tissue Loading Chart
        const tissueCtx = document.getElementById('tissue-loading-chart').getContext('2d');
        this.tissueChart = new Chart(tissueCtx, {
            type: 'line',
            data: {
                labels: [],
                datasets: [
                    {
                        label: 'Bühlmann - Fast Tissues',
                        data: [],
                        borderColor: '#60a5fa',
                        backgroundColor: 'rgba(96, 165, 250, 0.1)',
                        tension: 0.4
                    },
                    {
                        label: 'Bühlmann - Slow Tissues',
                        data: [],
                        borderColor: '#3b82f6',
                        backgroundColor: 'rgba(59, 130, 246, 0.1)',
                        tension: 0.4
                    },
                    {
                        label: 'VPM-B - Fast Tissues',
                        data: [],
                        borderColor: '#34d399',
                        backgroundColor: 'rgba(52, 211, 153, 0.1)',
                        tension: 0.4
                    },
                    {
                        label: 'VPM-B - Slow Tissues',
                        data: [],
                        borderColor: '#16a34a',
                        backgroundColor: 'rgba(22, 163, 74, 0.1)',
                        tension: 0.4
                    },
                    {
                        label: 'BVM(3) - Fast Tissues',
                        data: [],
                        borderColor: '#f59e0b',
                        backgroundColor: 'rgba(245, 158, 11, 0.1)',
                        tension: 0.4
                    },
                    {
                        label: 'BVM(3) - Slow Tissues',
                        data: [],
                        borderColor: '#d97706',
                        backgroundColor: 'rgba(217, 119, 6, 0.1)',
                        tension: 0.4
                    },
                    {
                        label: 'VVal-18 - Fast Tissues',
                        data: [],
                        borderColor: '#ec4899',
                        backgroundColor: 'rgba(236, 72, 153, 0.1)',
                        tension: 0.4
                    },
                    {
                        label: 'VVal-18 - Slow Tissues',
                        data: [],
                        borderColor: '#be185d',
                        backgroundColor: 'rgba(190, 24, 93, 0.1)',
                        tension: 0.4
                    },
                    {
<<<<<<< HEAD
                        label: 'RGBM - Fast Tissues',
                        data: [],
                        borderColor: '#8b5cf6',
                        backgroundColor: 'rgba(139, 92, 246, 0.1)',
                        tension: 0.4
                    },
                    {
                        label: 'RGBM - Slow Tissues',
=======
                        label: 'NMRI98 - Fast Tissues',
                        data: [],
                        borderColor: '#a855f7',
                        backgroundColor: 'rgba(168, 85, 247, 0.1)',
                        tension: 0.4
                    },
                    {
                        label: 'NMRI98 - Slow Tissues',
>>>>>>> 2e11a729
                        data: [],
                        borderColor: '#7c3aed',
                        backgroundColor: 'rgba(124, 58, 237, 0.1)',
                        tension: 0.4
                    },
                    {
                        label: 'Ambient Pressure',
                        data: [],
                        borderColor: '#ffffff',
                        backgroundColor: 'rgba(255, 255, 255, 0.1)',
                        borderDash: [5, 5],
                        tension: 0.1,
                        pointRadius: 0,
                        borderWidth: 2
                    }
                ]
            },
            options: {
                responsive: true,
                maintainAspectRatio: false,
                animation: false,
                plugins: {
                    title: {
                        display: true,
                        text: 'Tissue Loading Comparison',
                        color: '#e2e8f0'
                    },
                    legend: {
                        labels: {
                            color: '#e2e8f0',
                            filter: (legendItem, chartData) => {
                                // Hide legend items for disabled datasets
                                const dataset = chartData.datasets[legendItem.datasetIndex];
                                return !dataset.hidden;
                            }
                        }
                    }
                },
                scales: {
                    x: {
                        type: 'linear',
                        title: {
                            display: true,
                            text: 'Time (minutes)',
                            color: '#e2e8f0'
                        },
                        ticks: { color: '#e2e8f0' },
                        grid: { color: 'rgba(226, 232, 240, 0.1)' }
                    },
                    y: {
                        title: {
                            display: true,
                            text: 'Pressure (bar)',
                            color: '#e2e8f0'
                        },
                        ticks: { color: '#e2e8f0' },
                        grid: { color: 'rgba(226, 232, 240, 0.1)' }
                    }
                }
            }
        });
        
        // Dive Profile Chart
        const profileCtx = document.getElementById('dive-profile-chart').getContext('2d');
        this.profileChart = new Chart(profileCtx, {
            type: 'line',
            data: {
                labels: [],
                datasets: [
                    {
                        label: 'Depth',
                        data: [],
                        borderColor: '#60a5fa',
                        backgroundColor: 'rgba(96, 165, 250, 0.2)',
                        fill: true,
                        tension: 0.2,
                        yAxisID: 'depth'
                    },
                    {
                        label: 'Ceiling (Bühlmann)',
                        data: [],
                        borderColor: '#ef4444',
                        backgroundColor: 'rgba(239, 68, 68, 0.1)',
                        borderDash: [5, 5],
                        tension: 0.2,
                        yAxisID: 'depth'
                    },
                    {
                        label: 'Ceiling (VPM-B)',
                        data: [],
                        borderColor: '#f59e0b',
                        backgroundColor: 'rgba(245, 158, 11, 0.1)',
                        borderDash: [3, 3],
                        tension: 0.2,
                        yAxisID: 'depth'
                    },
                    {
                        label: 'Ceiling (BVM-3)',
                        data: [],
                        borderColor: '#8b5cf6',
                        backgroundColor: 'rgba(139, 92, 246, 0.1)',
                        borderDash: [8, 2],
                        tension: 0.2,
                        yAxisID: 'depth'
                    },
                    {
                        label: 'Ceiling (VVAL-18)',
                        data: [],
                        borderColor: '#06d6a0',
                        backgroundColor: 'rgba(6, 214, 160, 0.1)',
                        borderDash: [2, 6],
                        tension: 0.2,
                        yAxisID: 'depth'
                    },
                    {
<<<<<<< HEAD
                        label: 'Ceiling (RGBM)',
                        data: [],
                        borderColor: '#db2777',
                        backgroundColor: 'rgba(219, 39, 119, 0.1)',
                        borderDash: [4, 4],
=======
                        label: 'Ceiling (NMRI98)',
                        data: [],
                        borderColor: '#a855f7',
                        backgroundColor: 'rgba(168, 85, 247, 0.1)',
                        borderDash: [10, 5],
>>>>>>> 2e11a729
                        tension: 0.2,
                        yAxisID: 'depth'
                    }
                ]
            },
            options: {
                responsive: true,
                maintainAspectRatio: false,
                animation: false,
                plugins: {
                    title: {
                        display: true,
                        text: 'Dive Profile & Ceilings',
                        color: '#e2e8f0'
                    },
                    legend: {
                        labels: {
                            color: '#e2e8f0',
                            filter: (legendItem, chartData) => {
                                // Hide legend items for disabled datasets
                                const dataset = chartData.datasets[legendItem.datasetIndex];
                                return !dataset.hidden;
                            }
                        }
                    }
                },
                scales: {
                    x: {
                        type: 'linear',
                        title: {
                            display: true,
                            text: 'Time (minutes)',
                            color: '#e2e8f0'
                        },
                        ticks: { color: '#e2e8f0' },
                        grid: { color: 'rgba(226, 232, 240, 0.1)' }
                    },
                    depth: {
                        type: 'linear',
                        position: 'left',
                        reverse: true, // Depth increases downward
                        title: {
                            display: true,
                            text: 'Depth (m)',
                            color: '#e2e8f0'
                        },
                        ticks: { color: '#e2e8f0' },
                        grid: { color: 'rgba(226, 232, 240, 0.1)' }
                    }
                }
            }
        });
        
        // DCS Risk Chart (Timeseries with Dive Profile Overlay)
        const riskCtx = document.getElementById('dcs-risk-chart').getContext('2d');
        this.riskChart = new Chart(riskCtx, {
            type: 'line',
            data: {
                labels: [],
                datasets: [
                    {
                        label: 'Bühlmann Risk (%)',
                        data: [],
                        borderColor: '#60a5fa',
                        backgroundColor: 'rgba(96, 165, 250, 0.1)',
                        tension: 0.3,
                        yAxisID: 'risk'
                    },
                    {
                        label: 'VPM-B Risk (%)',
                        data: [],
                        borderColor: '#34d399',
                        backgroundColor: 'rgba(52, 211, 153, 0.1)',
                        tension: 0.3,
                        yAxisID: 'risk'
                    },
                    {
                        label: 'BVM(3) Risk (%)',
                        data: [],
                        borderColor: '#f59e0b',
                        backgroundColor: 'rgba(245, 158, 11, 0.1)',
                        tension: 0.3,
                        yAxisID: 'risk'
                    },
                    {
                        label: 'VVal-18 Risk (%)',
                        data: [],
                        borderColor: '#ef4444',
                        backgroundColor: 'rgba(239, 68, 68, 0.1)',
                        tension: 0.3,
                        yAxisID: 'risk'
                    },
                    {
<<<<<<< HEAD
                        label: 'RGBM Risk (%)',
                        data: [],
                        borderColor: '#db2777',
                        backgroundColor: 'rgba(219, 39, 119, 0.1)',
=======
                        label: 'NMRI98 Risk (%)',
                        data: [],
                        borderColor: '#8b5cf6',
                        backgroundColor: 'rgba(139, 92, 246, 0.1)',
>>>>>>> 2e11a729
                        tension: 0.3,
                        yAxisID: 'risk'
                    },
                    {
                        label: 'Dive Profile',
                        data: [],
                        borderColor: '#94a3b8',
                        backgroundColor: 'rgba(148, 163, 184, 0.2)',
                        fill: true,
                        tension: 0.2,
                        yAxisID: 'depth',
                        borderDash: [2, 2]
                    }
                ]
            },
            options: {
                responsive: true,
                maintainAspectRatio: false,
                animation: false,
                plugins: {
                    title: {
                        display: true,
                        text: 'DCS Risk Over Time with Dive Profile',
                        color: '#e2e8f0'
                    },
                    legend: {
                        labels: {
                            color: '#e2e8f0',
                            filter: (legendItem, chartData) => {
                                // Hide legend items for disabled datasets
                                const dataset = chartData.datasets[legendItem.datasetIndex];
                                return !dataset.hidden;
                            }
                        }
                    }
                },
                scales: {
                    x: {
                        type: 'linear',
                        title: {
                            display: true,
                            text: 'Time (minutes)',
                            color: '#e2e8f0'
                        },
                        ticks: { color: '#e2e8f0' },
                        grid: { color: 'rgba(226, 232, 240, 0.1)' }
                    },
                    risk: {
                        type: 'linear',
                        position: 'left',
                        beginAtZero: true,
                        max: 10,
                        title: {
                            display: true,
                            text: 'DCS Risk (%)',
                            color: '#e2e8f0'
                        },
                        ticks: { color: '#e2e8f0' },
                        grid: { color: 'rgba(226, 232, 240, 0.1)' }
                    },
                    depth: {
                        type: 'linear',
                        position: 'right',
                        reverse: true, // Depth increases downward
                        beginAtZero: true,
                        title: {
                            display: true,
                            text: 'Depth (m)',
                            color: '#e2e8f0'
                        },
                        ticks: { color: '#e2e8f0' },
                        grid: { display: false } // Hide grid for depth to avoid overlap
                    }
                }
            }
        });
        
        // Detailed Tissue Loading Chart
        const detailedTissueCtx = document.getElementById('detailed-tissue-chart').getContext('2d');
        
        // Generate colors for maximum possible compartments (16 for Bühlmann)
        this.compartmentColors = [
            '#ff4444', '#ff6644', '#ff8844', '#ffaa44',
            '#ffcc44', '#ffee44', '#ddff44', '#bbff44',
            '#99ff44', '#77ff44', '#55ff44', '#33ff44',
            '#44ff77', '#44ff99', '#44ffbb', '#44ffdd'
        ];
        
        // Initialize with empty datasets - will be populated dynamically based on selected model
        this.detailedTissueChart = new Chart(detailedTissueCtx, {
            type: 'line',
            data: {
                labels: [],
                datasets: []
            },
            options: {
                responsive: true,
                maintainAspectRatio: false,
                animation: false,
                plugins: {
                    title: {
                        display: true,
                        text: 'Detailed Tissue Loading - All Compartments',
                        color: '#e2e8f0'
                    },
                    legend: {
                        display: false // Too many compartments, hide legend
                    }
                },
                scales: {
                    x: {
                        type: 'linear',
                        title: {
                            display: true,
                            text: 'Time (minutes)',
                            color: '#e2e8f0'
                        },
                        ticks: { color: '#e2e8f0' },
                        grid: { color: 'rgba(226, 232, 240, 0.1)' }
                    },
                    y: {
                        title: {
                            display: true,
                            text: 'Pressure (bar)',
                            color: '#e2e8f0'
                        },
                        ticks: { color: '#e2e8f0' },
                        grid: { color: 'rgba(226, 232, 240, 0.1)' }
                    }
                },
                interaction: {
                    mode: 'index',
                    intersect: false
                }
            }
        });
        // Bubble Parameters Chart
        const bubbleCtx = document.getElementById('bubble-parameters-chart').getContext('2d');
        this.bubbleChart = new Chart(bubbleCtx, {
            type: 'line',
            data: {
                labels: [],
                datasets: [
                    {
                        label: 'VPM-B Bubble Count (Comp 1)',
                        data: [],
                        borderColor: '#34d399',
                        backgroundColor: 'rgba(52, 211, 153, 0.1)',
                        tension: 0.4,
                        yAxisID: 'count'
                    },
                    {
                        label: 'VPM-B Critical Radius (nm)',
                        data: [],
                        borderColor: '#10b981',
                        backgroundColor: 'rgba(16, 185, 129, 0.1)',
                        tension: 0.4,
                        borderDash: [3, 3],
                        yAxisID: 'radius'
                    },
                    {
                        label: 'BVM(3) Bubble Volume (Comp 1)',
                        data: [],
                        borderColor: '#f59e0b',
                        backgroundColor: 'rgba(245, 158, 11, 0.1)',
                        tension: 0.4,
                        yAxisID: 'volume'
                    },
                    {
                        label: 'BVM(3) Formation Rate',
                        data: [],
                        borderColor: '#d97706',
                        backgroundColor: 'rgba(217, 119, 6, 0.1)',
                        tension: 0.4,
                        borderDash: [5, 2],
                        yAxisID: 'rate'
                    },
                    {
                        label: 'Dive Profile',
                        data: [],
                        borderColor: '#94a3b8',
                        backgroundColor: 'rgba(148, 163, 184, 0.2)',
                        fill: true,
                        tension: 0.2,
                        yAxisID: 'depth',
                        borderDash: [2, 2]
                    }
                ]
            },
            options: {
                responsive: true,
                maintainAspectRatio: false,
                animation: false,
                interaction: {
                    mode: 'index',
                    intersect: false,
                },
                plugins: {
                    title: {
                        display: true,
                        text: 'Bubble Model Internal Parameters with Dive Profile',
                        color: '#e2e8f0'
                    },
                    legend: {
                        labels: {
                            color: '#e2e8f0',
                            filter: (legendItem, chartData) => {
                                // Hide legend items for disabled datasets
                                const dataset = chartData.datasets[legendItem.datasetIndex];
                                return !dataset.hidden;
                            }
                        }
                    },
                    tooltip: {
                        mode: 'index',
                        intersect: false,
                    }
                },
                scales: {
                    x: {
                        title: {
                            display: true,
                            text: 'Time (minutes)',
                            color: '#e2e8f0'
                        },
                        ticks: { color: '#e2e8f0' },
                        grid: { color: 'rgba(226, 232, 240, 0.1)' }
                    },
                    count: {
                        type: 'linear',
                        display: true,
                        position: 'left',
                        title: {
                            display: true,
                            text: 'Bubble Count',
                            color: '#e2e8f0'
                        },
                        ticks: { color: '#e2e8f0' },
                        grid: { 
                            color: 'rgba(52, 211, 153, 0.1)',
                            drawOnChartArea: false,
                        }
                    },
                    radius: {
                        type: 'linear',
                        display: false,
                        position: 'left',
                        grid: {
                            drawOnChartArea: false,
                        },
                    },
                    volume: {
                        type: 'linear',
                        display: true,
                        position: 'right',
                        title: {
                            display: true,
                            text: 'Bubble Volume / Formation Rate',
                            color: '#e2e8f0'
                        },
                        ticks: { color: '#e2e8f0' },
                        grid: { 
                            color: 'rgba(245, 158, 11, 0.1)',
                            drawOnChartArea: false,
                        }
                    },
                    rate: {
                        type: 'linear',
                        display: false,
                        position: 'right',
                        grid: {
                            drawOnChartArea: false,
                        },
                    },
                    depth: {
                        type: 'linear',
                        position: 'right',
                        reverse: true, // Depth increases downward
                        beginAtZero: true,
                        title: {
                            display: true,
                            text: 'Depth (m)',
                            color: '#e2e8f0'
                        },
                        ticks: { color: '#e2e8f0' },
                        grid: { display: false } // Hide grid for depth to avoid overlap
                    }
                }
            }
        });
        
        // Current selected model for detailed view
        this.selectedDetailedModel = 'buhlmann';
    }
    
    setDepth(newDepth) {
        this.currentDepth = Math.max(0, Math.min(60, newDepth));
        document.getElementById('depth-slider').value = this.currentDepth;
        
        // Update all models
        Object.values(this.models).forEach(model => {
            model.updateDiveState({
                depth: this.currentDepth,
                time: this.diveTime,
                gasMix: window.DecompressionSimulator.createGasMix(
                    this.currentGasMix.oxygen,
                    this.currentGasMix.helium
                )
            });
        });
        
        // Record history immediately when depth changes significantly
        const timeSinceLastHistory = this.diveTime - this.lastHistoryTime;
        if (timeSinceLastHistory >= 0.1) { // Record more frequently on depth changes
            this.recordDiveHistory();
            this.lastHistoryTime = this.diveTime;
        }
        
        this.updateDisplay();
        this.updateCharts();
    }
    
    switchGas(oxygen, helium) {
        this.currentGasMix = { oxygen, helium };
        
        // Update all models
        Object.values(this.models).forEach(model => {
            model.updateDiveState({
                gasMix: window.DecompressionSimulator.createGasMix(oxygen, helium)
            });
        });
        
        this.updateDisplay();
    }
    
    updateVpmConservatism(newConservatism) {
        this.vpmConservatism = newConservatism;
        
        this.updateModelWithNewParameters(
            'vpmb', 
            'vpmb', 
            { conservatism: newConservatism },
            '#vpmb-title',
            `VPM-B+${newConservatism}`
        );
        
        // Also update the schedule title
        document.getElementById('vpmb-schedule-title').textContent = `VPM-B+${newConservatism}`;
        
        console.log(`VPM-B conservatism updated to ${newConservatism}`);
    }
    
    // Helper function to update model with new parameters while preserving state
    updateModelWithNewParameters(modelKey, modelType, options, titleSelector, titleText) {
        const oldModel = this.models[modelKey];
        this.models[modelKey] = window.DecompressionSimulator.createModel(modelType, options);
        
        // Copy current state from old model to new model
        if (oldModel) {
            const currentState = oldModel.getDiveState();
            this.models[modelKey].updateDiveState(currentState);
            
            // Copy tissue loadings if possible
            const oldCompartments = oldModel.getTissueCompartments();
            const newCompartments = this.models[modelKey].getTissueCompartments();
            
            if (oldCompartments && newCompartments && oldCompartments.length === newCompartments.length) {
                for (let i = 0; i < oldCompartments.length; i++) {
                    newCompartments[i].nitrogenLoading = oldCompartments[i].nitrogenLoading;
                    newCompartments[i].heliumLoading = oldCompartments[i].heliumLoading;
                    // Copy any additional properties for specific models
                    if (oldCompartments[i].maxCrushingPressure !== undefined) {
                        newCompartments[i].maxCrushingPressure = oldCompartments[i].maxCrushingPressure;
                    }
                }
            }
        }
        
        // Update title if provided
        if (titleSelector && titleText) {
            const titleElement = document.querySelector(titleSelector);
            if (titleElement) {
                titleElement.textContent = titleText;
            } else {
                console.warn(`Title element not found: ${titleSelector}`);
            }
        }
        
        this.updateDisplay();
        this.updateCharts();
    }
    
    updateBuhlmannGradientFactors(newGfLow, newGfHigh) {
        this.buhlmannGradientFactors = { low: newGfLow, high: newGfHigh };
        
        this.updateModelWithNewParameters(
            'buhlmann', 
            'buhlmann', 
            { gradientFactorLow: newGfLow, gradientFactorHigh: newGfHigh },
            '#buhlmann-result h4',
            `Bühlmann (${newGfLow}/${newGfHigh})`
        );
        
        console.log(`Bühlmann gradient factors updated to ${newGfLow}/${newGfHigh}`);
    }
    
    updateVval18GradientFactors(newGfLow, newGfHigh) {
        this.vval18GradientFactors = { low: newGfLow, high: newGfHigh };
        
        this.updateModelWithNewParameters(
            'vval18', 
            'vval18', 
            { gradientFactorLow: newGfLow, gradientFactorHigh: newGfHigh },
            '#vval18-result h4',
            `VVal-18 (${newGfLow}/${newGfHigh})`
        );
        
        console.log(`VVal-18 gradient factors updated to ${newGfLow}/${newGfHigh}`);
    }
    
<<<<<<< HEAD
    updateBvmConservatism(newConservatism) {
        this.bvmConservatism = newConservatism;
        
        // Update BVM model with new conservatism level
        const currentMaxDcsRisk = this.bvmMaxDcsRisk || 5.0;
        this.updateModelWithNewParameters(
            'bvm', 
            'bvm', 
            { conservatism: newConservatism, maxDcsRisk: currentMaxDcsRisk },
            '#bvm-result h4',
            `BVM(${newConservatism})`
        );
        
        console.log(`BVM conservatism updated to ${newConservatism}`);
    }
    
    updateBvmMaxDcsRisk(newMaxDcsRisk) {
        this.bvmMaxDcsRisk = newMaxDcsRisk;
        
        // Update BVM model with new maximum DCS risk
        const currentConservatism = this.bvmConservatism || 3;
        this.updateModelWithNewParameters(
            'bvm', 
            'bvm', 
            { conservatism: currentConservatism, maxDcsRisk: newMaxDcsRisk },
            '#bvm-result h4',
            `BVM(${currentConservatism})`
        );
        
        console.log(`BVM maximum DCS risk updated to ${newMaxDcsRisk}%`);
    }
    
<<<<<<< HEAD
    updateRgbmConservatism(newConservatism) {
        this.rgbmConservatism = newConservatism;
        
        this.updateModelWithNewParameters(
            'rgbm', 
            'rgbm', 
            { 
                conservatism: newConservatism
            },
            '#rgbm-title',
            `RGBM (folded) - C${newConservatism}`
        );
        
        // Also update the schedule title
        document.getElementById('rgbm-schedule-title').textContent = `RGBM (folded) - C${newConservatism}`;
        
        console.log(`RGBM conservatism updated to ${newConservatism}`);
=======
    updateTbdmConservatism(newConservatism) {
        this.tbdmConservatismFactor = newConservatism;
        
        this.updateModelWithNewParameters(
            'tbdm', 
            'tbdm', 
            { conservatismFactor: newConservatism },
            '#tbdm-title',
            `TBDM CF:${newConservatism.toFixed(1)}`
        );
        
        // Also update the schedule title
        document.getElementById('tbdm-schedule-title').textContent = `TBDM CF:${newConservatism.toFixed(1)}`;
        
        console.log(`TBDM conservatism updated to ${newConservatism}`);
    }
    
    updateTbdmBodyTemperature(newTemp) {
        // For now, just log the change - TBDM model would need to be extended for real-time temperature updates
        console.log(`TBDM body temperature updated to ${newTemp}°C (Note: requires model reinitialization)`);
>>>>>>> origin/sculptor/masked-coot-of-valor
=======
    updateNmri98Conservatism(newConservatism) {
        this.nmri98Conservatism = newConservatism;
        
        // Update NMRI98 model with new conservatism level
        this.updateModelWithNewParameters(
            'nmri98', 
            'nmri98', 
            { 
                conservatism: newConservatism, 
                maxDcsRisk: this.nmri98MaxDcsRisk, 
                safetyFactor: this.nmri98SafetyFactor,
                enableOxygenTracking: this.nmri98EnableOxygenTracking
            },
            '#nmri98-result h4',
            `NMRI98 LEM (C:${newConservatism})`
        );
        
        console.log(`NMRI98 conservatism updated to ${newConservatism}`);
    }
    
    updateNmri98MaxDcsRisk(newMaxDcsRisk) {
        this.nmri98MaxDcsRisk = newMaxDcsRisk;
        
        // Update NMRI98 model with new maximum DCS risk
        this.updateModelWithNewParameters(
            'nmri98', 
            'nmri98', 
            { 
                conservatism: this.nmri98Conservatism, 
                maxDcsRisk: newMaxDcsRisk, 
                safetyFactor: this.nmri98SafetyFactor,
                enableOxygenTracking: this.nmri98EnableOxygenTracking
            },
            '#nmri98-result h4',
            `NMRI98 LEM (R:${newMaxDcsRisk}%)`
        );
        
        console.log(`NMRI98 maximum DCS risk updated to ${newMaxDcsRisk}%`);
    }
    
    updateNmri98SafetyFactor(newSafetyFactor) {
        this.nmri98SafetyFactor = newSafetyFactor;
        
        // Update NMRI98 model with new safety factor
        this.updateModelWithNewParameters(
            'nmri98', 
            'nmri98', 
            { 
                conservatism: this.nmri98Conservatism, 
                maxDcsRisk: this.nmri98MaxDcsRisk, 
                safetyFactor: newSafetyFactor,
                enableOxygenTracking: this.nmri98EnableOxygenTracking
            },
            '#nmri98-result h4',
            `NMRI98 LEM (SF:${newSafetyFactor})`
        );
        
        console.log(`NMRI98 safety factor updated to ${newSafetyFactor}`);
    }
    
    updateNmri98OxygenTracking(enableOxygenTracking) {
        this.nmri98EnableOxygenTracking = enableOxygenTracking;
        
        // Update NMRI98 model with new oxygen tracking setting
        this.updateModelWithNewParameters(
            'nmri98', 
            'nmri98', 
            { 
                conservatism: this.nmri98Conservatism, 
                maxDcsRisk: this.nmri98MaxDcsRisk, 
                safetyFactor: this.nmri98SafetyFactor,
                enableOxygenTracking: enableOxygenTracking
            },
            '#nmri98-result h4',
            `NMRI98 LEM (O2:${enableOxygenTracking ? 'ON' : 'OFF'})`
        );
        
        console.log(`NMRI98 oxygen tracking ${enableOxygenTracking ? 'enabled' : 'disabled'}`);
>>>>>>> 2e11a729
    }
    
    setupUnifiedModelSettings() {
        // Model selector dropdown
        const modelSelector = document.getElementById('model-settings-selector');
        
        // Model settings panels
        const vpmBPanel = document.getElementById('vpmb-settings');
        const buhlmannPanel = document.getElementById('buhlmann-settings');
        const vval18Panel = document.getElementById('vval18-settings');
<<<<<<< HEAD
        const bvmPanel = document.getElementById('bvm-settings');
<<<<<<< HEAD
        const rgbmPanel = document.getElementById('rgbm-settings');
=======
        const tbdmPanel = document.getElementById('tbdm-settings');
>>>>>>> origin/sculptor/masked-coot-of-valor
=======
        const nmri98Panel = document.getElementById('nmri98-settings');
>>>>>>> 2e11a729
        
        // Function to show/hide model settings panels based on selection
        const showModelSettings = (selectedModel) => {
            // Hide all panels first
            vpmBPanel.style.display = 'none';
            buhlmannPanel.style.display = 'none';
            vval18Panel.style.display = 'none';
<<<<<<< HEAD
            bvmPanel.style.display = 'none';
<<<<<<< HEAD
            rgbmPanel.style.display = 'none';
=======
            tbdmPanel.style.display = 'none';
>>>>>>> origin/sculptor/masked-coot-of-valor
=======
            nmri98Panel.style.display = 'none';
>>>>>>> 2e11a729
            
            // Show the selected panel
            switch(selectedModel) {
                case 'vpmb':
                    vpmBPanel.style.display = 'block';
                    break;
                case 'buhlmann':
                    buhlmannPanel.style.display = 'block';
                    break;
                case 'bvm':
                    bvmPanel.style.display = 'block';
                    break;
                case 'bvm':
                    bvmPanel.style.display = 'block';
                    break;
                case 'vval18':
                    vval18Panel.style.display = 'block';
                    break;
<<<<<<< HEAD
<<<<<<< HEAD
                case 'rgbm':
                    rgbmPanel.style.display = 'block';
=======
                case 'tbdm':
                    tbdmPanel.style.display = 'block';
>>>>>>> origin/sculptor/masked-coot-of-valor
=======
                case 'nmri98':
                    nmri98Panel.style.display = 'block';
>>>>>>> 2e11a729
                    break;
            }
        };
        
        // Model selector change event
        modelSelector.addEventListener('change', (e) => {
            showModelSettings(e.target.value);
        });
        
        // Initialize with first option (VPM-B)
        showModelSettings('vpmb');
        
        // VPM-B controls
        const vpmConservatismSlider = document.getElementById('unified-vpm-conservatism');
        const vpmConservatismDisplay = document.getElementById('unified-vpm-conservatism-display');
        
        vpmConservatismSlider.addEventListener('input', (e) => {
            const newConservatism = parseInt(e.target.value);
            vpmConservatismDisplay.textContent = newConservatism;
            this.updateVpmConservatism(newConservatism);
        });
        
        // Bühlmann gradient factor controls
        const buhlmannGfLowSlider = document.getElementById('unified-buhlmann-gf-low');
        const buhlmannGfLowDisplay = document.getElementById('unified-buhlmann-gf-low-display');
        const buhlmannGfHighSlider = document.getElementById('unified-buhlmann-gf-high');
        const buhlmannGfHighDisplay = document.getElementById('unified-buhlmann-gf-high-display');
        
        buhlmannGfLowSlider.addEventListener('input', (e) => {
            const newGfLow = parseInt(e.target.value);
            buhlmannGfLowDisplay.textContent = newGfLow;
            this.updateBuhlmannGradientFactors(newGfLow, this.buhlmannGradientFactors.high);
        });
        
        buhlmannGfHighSlider.addEventListener('input', (e) => {
            const newGfHigh = parseInt(e.target.value);
            buhlmannGfHighDisplay.textContent = newGfHigh;
            this.updateBuhlmannGradientFactors(this.buhlmannGradientFactors.low, newGfHigh);
        });
        
        // VVal-18 gradient factor controls
        const vval18GfLowSlider = document.getElementById('unified-vval18-gf-low');
        const vval18GfLowDisplay = document.getElementById('unified-vval18-gf-low-display');
        const vval18GfHighSlider = document.getElementById('unified-vval18-gf-high');
        const vval18GfHighDisplay = document.getElementById('unified-vval18-gf-high-display');
        
        vval18GfLowSlider.addEventListener('input', (e) => {
            const newGfLow = parseInt(e.target.value);
            vval18GfLowDisplay.textContent = newGfLow;
            this.updateVval18GradientFactors(newGfLow, this.vval18GradientFactors.high);
        });
        
        vval18GfHighSlider.addEventListener('input', (e) => {
            const newGfHigh = parseInt(e.target.value);
            vval18GfHighDisplay.textContent = newGfHigh;
            this.updateVval18GradientFactors(this.vval18GradientFactors.low, newGfHigh);
        });
        
<<<<<<< HEAD
        // BVM(3) controls
        const bvmConservatismSlider = document.getElementById('unified-bvm-conservatism');
        const bvmConservatismDisplay = document.getElementById('unified-bvm-conservatism-display');
        const bvmMaxDcsRiskSlider = document.getElementById('unified-bvm-max-dcs-risk');
        const bvmMaxDcsRiskDisplay = document.getElementById('unified-bvm-max-dcs-risk-display');
        
        bvmConservatismSlider.addEventListener('input', (e) => {
            const newConservatism = parseInt(e.target.value);
            bvmConservatismDisplay.textContent = newConservatism;
            this.updateBvmConservatism(newConservatism);
        });
        
        bvmMaxDcsRiskSlider.addEventListener('input', (e) => {
            const newMaxDcsRisk = parseFloat(e.target.value);
            bvmMaxDcsRiskDisplay.textContent = newMaxDcsRisk.toFixed(1);
            this.updateBvmMaxDcsRisk(newMaxDcsRisk);
        });
        
<<<<<<< HEAD
        // RGBM conservatism control
        const rgbmConservatismSlider = document.getElementById('unified-rgbm-conservatism');
        const rgbmConservatismDisplay = document.getElementById('unified-rgbm-conservatism-display');
        
        rgbmConservatismSlider.addEventListener('input', (e) => {
            const newConservatism = parseInt(e.target.value);
            rgbmConservatismDisplay.textContent = newConservatism;
            this.updateRgbmConservatism(newConservatism);
=======
        // TBDM controls
        const tbdmConservatismSlider = document.getElementById('unified-tbdm-conservatism');
        const tbdmConservatismDisplay = document.getElementById('unified-tbdm-conservatism-display');
        const tbdmBodyTempSlider = document.getElementById('unified-tbdm-body-temp');
        const tbdmBodyTempDisplay = document.getElementById('unified-tbdm-body-temp-display');
        
        tbdmConservatismSlider.addEventListener('input', (e) => {
            const newConservatism = parseFloat(e.target.value);
            tbdmConservatismDisplay.textContent = newConservatism.toFixed(1);
            this.updateTbdmConservatism(newConservatism);
        });
        
        tbdmBodyTempSlider.addEventListener('input', (e) => {
            const newTemp = parseFloat(e.target.value);
            tbdmBodyTempDisplay.textContent = newTemp.toFixed(1);
            this.updateTbdmBodyTemperature(newTemp);
>>>>>>> origin/sculptor/masked-coot-of-valor
=======
        // NMRI98 controls
        const nmri98ConservatismSlider = document.getElementById('unified-nmri98-conservatism');
        const nmri98ConservatismDisplay = document.getElementById('unified-nmri98-conservatism-display');
        const nmri98MaxDcsRiskSlider = document.getElementById('unified-nmri98-max-dcs-risk');
        const nmri98MaxDcsRiskDisplay = document.getElementById('unified-nmri98-max-dcs-risk-display');
        const nmri98SafetyFactorSlider = document.getElementById('unified-nmri98-safety-factor');
        const nmri98SafetyFactorDisplay = document.getElementById('unified-nmri98-safety-factor-display');
        const nmri98OxygenTrackingCheckbox = document.getElementById('unified-nmri98-oxygen-tracking');
        
        nmri98ConservatismSlider.addEventListener('input', (e) => {
            const newConservatism = parseInt(e.target.value);
            nmri98ConservatismDisplay.textContent = newConservatism;
            this.updateNmri98Conservatism(newConservatism);
        });
        
        nmri98MaxDcsRiskSlider.addEventListener('input', (e) => {
            const newMaxDcsRisk = parseFloat(e.target.value);
            nmri98MaxDcsRiskDisplay.textContent = newMaxDcsRisk.toFixed(1);
            this.updateNmri98MaxDcsRisk(newMaxDcsRisk);
        });
        
        nmri98SafetyFactorSlider.addEventListener('input', (e) => {
            const newSafetyFactor = parseFloat(e.target.value);
            nmri98SafetyFactorDisplay.textContent = newSafetyFactor.toFixed(1);
            this.updateNmri98SafetyFactor(newSafetyFactor);
        });
        
        nmri98OxygenTrackingCheckbox.addEventListener('change', (e) => {
            this.updateNmri98OxygenTracking(e.target.checked);
>>>>>>> 2e11a729
        });
    }
    
    startSimulation() {
        this.isRunning = true;
        this.intervalId = setInterval(() => {
            this.updateSimulation();
        }, 1000); // Update every second
    }
    
    pauseSimulation() {
        this.isRunning = false;
        if (this.intervalId) {
            clearInterval(this.intervalId);
            this.intervalId = null;
        }
    }
    
    resetDive() {
        this.pauseSimulation();
        this.currentDepth = 0;
        this.diveTime = 0;
        this.diveHistory = [];
        this.lastHistoryTime = 0;
        
        // Reinitialize all models with default parameters
        this.initializeModels();
        
        // Reset controls
        document.getElementById('depth-slider').value = 0;
        document.getElementById('oxygen').value = 21;
        document.getElementById('helium').value = 0;
        document.getElementById('nitrogen').value = 79;
        this.currentGasMix = { oxygen: 21, helium: 0 };
        this.vpmConservatism = 2;
        this.bvmConservatism = 3;
        this.bvmMaxDcsRisk = 5.0;
        this.nmri98Conservatism = 3;
        this.nmri98MaxDcsRisk = 2.0;
        this.nmri98SafetyFactor = 1.2;
        this.nmri98EnableOxygenTracking = true;
        
        // Reset unified model settings controls
        document.getElementById('unified-vpm-conservatism').value = 2;
        document.getElementById('unified-vpm-conservatism-display').textContent = '2';
        document.getElementById('unified-buhlmann-gf-low').value = 30;
        document.getElementById('unified-buhlmann-gf-low-display').textContent = '30';
        document.getElementById('unified-buhlmann-gf-high').value = 85;
        document.getElementById('unified-buhlmann-gf-high-display').textContent = '85';
        document.getElementById('unified-vval18-gf-low').value = 30;
        document.getElementById('unified-vval18-gf-low-display').textContent = '30';
        document.getElementById('unified-vval18-gf-high').value = 85;
        document.getElementById('unified-vval18-gf-high-display').textContent = '85';
        document.getElementById('unified-bvm-conservatism').value = 3;
        document.getElementById('unified-bvm-conservatism-display').textContent = '3';
        document.getElementById('unified-bvm-max-dcs-risk').value = 5.0;
        document.getElementById('unified-bvm-max-dcs-risk-display').textContent = '5.0';
        document.getElementById('unified-nmri98-conservatism').value = 3;
        document.getElementById('unified-nmri98-conservatism-display').textContent = '3';
        document.getElementById('unified-nmri98-max-dcs-risk').value = 2.0;
        document.getElementById('unified-nmri98-max-dcs-risk-display').textContent = '2.0';
        document.getElementById('unified-nmri98-safety-factor').value = 1.2;
        document.getElementById('unified-nmri98-safety-factor-display').textContent = '1.2';
        document.getElementById('unified-nmri98-oxygen-tracking').checked = true;
        this.buhlmannGradientFactors = { low: 30, high: 85 };
        this.vval18GradientFactors = { low: 30, high: 85 };
        this.rgbmConservatism = 2;
        
        // Reset RGBM controls
        document.getElementById('unified-rgbm-conservatism').value = 2;
        document.getElementById('unified-rgbm-conservatism-display').textContent = '2';
        
        // Reset TBDM controls
        document.getElementById('unified-tbdm-conservatism').value = 1.0;
        document.getElementById('unified-tbdm-conservatism-display').textContent = '1.0';
        document.getElementById('unified-tbdm-body-temp').value = 37.0;
        document.getElementById('unified-tbdm-body-temp-display').textContent = '37.0';
        
        // Reset model titles to default
        document.getElementById('buhlmann-result').querySelector('h4').textContent = 'Bühlmann ZH-L16C';
        document.getElementById('vval18-result').querySelector('h4').textContent = 'VVal-18 Thalmann';
        document.getElementById('vpmb-title').textContent = 'VPM-B+2';
        document.getElementById('vpmb-schedule-title').textContent = 'VPM-B+2';
<<<<<<< HEAD
        document.getElementById('bvm-result').querySelector('h4').textContent = 'BVM(3)';
<<<<<<< HEAD
        document.getElementById('rgbm-title').textContent = 'RGBM (folded)';
        document.getElementById('rgbm-schedule-title').textContent = 'RGBM (folded)';
=======
        document.getElementById('tbdm-title').textContent = 'TBDM CF:1.0';
        document.getElementById('tbdm-schedule-title').textContent = 'TBDM CF:1.0';
>>>>>>> origin/sculptor/masked-coot-of-valor
=======
        document.getElementById('nmri98-result').querySelector('h4').textContent = 'NMRI98 LEM';
>>>>>>> 2e11a729
        
        // Reset zoom to full view
        this.zoomMode = 'full';
        document.querySelectorAll('.zoom-btn').forEach(btn => btn.classList.remove('active'));
        document.getElementById('zoom-full').classList.add('active');
        
        // Clear charts
        this.tissueChart.data.labels = [];
        this.tissueChart.data.datasets.forEach(dataset => dataset.data = []);
        this.tissueChart.update();
        
        this.profileChart.data.labels = [];
        this.profileChart.data.datasets.forEach(dataset => dataset.data = []);
        this.profileChart.update();
        
        this.riskChart.data.labels = [];
        this.riskChart.data.datasets.forEach(dataset => dataset.data = []);
        this.riskChart.update();
        
        // Clear detailed tissue chart
        this.detailedTissueChart.data.labels = [];
        this.detailedTissueChart.data.datasets = []; // Clear all datasets since they will be rebuilt
        this.detailedTissueChart.update();
        
        this.bubbleChart.data.labels = [];
        this.bubbleChart.data.datasets.forEach(dataset => dataset.data = []);
        this.bubbleChart.update();
        
        this.updateDisplay();
        
        // Record initial data point after reset
        setTimeout(() => {
            this.recordDiveHistory();
            this.updateCharts();
        }, 100);
        
        this.startSimulation();
    }
    
    updateSimulation() {
        if (!this.isRunning) return;
        
        // Advance time based on speed multiplier
        const timeStep = this.timeSpeed / 60; // Convert to minutes
        this.diveTime += timeStep;
        
        // Update all models
        Object.values(this.models).forEach(model => {
            model.updateTissueLoadings(timeStep);
            model.updateDiveState({ time: this.diveTime });
        });
        
        // Record history for charts at regular intervals
        // Sample every 30 seconds of dive time (0.5 minutes)
        const timeSinceLastHistory = this.diveTime - this.lastHistoryTime;
        if (timeSinceLastHistory >= 0.5) {
            this.recordDiveHistory();
            this.lastHistoryTime = this.diveTime;
        }
        
        this.updateDisplay();
        this.updateCharts();
    }
    
    recordDiveHistory() {
        const ambientPressure = window.DecompressionSimulator.depthToPressure(this.currentDepth);
        const historyPoint = {
            time: this.diveTime,
            depth: this.currentDepth,
            ambientPressure: ambientPressure,
            gasMix: { ...this.currentGasMix },
            models: {}
        };
        
        Object.entries(this.models).forEach(([name, model]) => {
            try {
                const compartments = model.getTissueCompartments();
                historyPoint.models[name] = {
                    ceiling: model.calculateCeiling(),
                    tissueLoadings: compartments.map(t => 
                        (t.nitrogenLoading || 0) + (t.heliumLoading || 0)
                    ),
                    canAscend: model.canAscendDirectly(),
                    risk: model.calculateDCSRisk ? model.calculateDCSRisk() : 0
                };

                // Add bubble model specific parameters
                if (name === 'vpmb' && typeof model.calculateBubbleCount === 'function') {
                    try {
                        historyPoint.models[name].bubbleCount = model.calculateBubbleCount(1); // First compartment
                        const vpmData = model.getVpmBCompartmentData(1);
                        historyPoint.models[name].criticalRadius = vpmData.adjustedCriticalRadius;
                        historyPoint.models[name].maxCrushingPressure = vpmData.maxCrushingPressure;
                    } catch (vpmError) {
                        console.warn('Error getting VPM-B bubble parameters:', vpmError);
                        historyPoint.models[name].bubbleCount = 0;
                        historyPoint.models[name].criticalRadius = 1000; // Default 1000 nm
                        historyPoint.models[name].maxCrushingPressure = 1.013;
                    }
                }

                if (name === 'bvm' && typeof model.calculateBubbleVolume === 'function') {
                    try {
                        historyPoint.models[name].bubbleVolume = model.calculateBubbleVolume(1); // First compartment
                        const bvmData = model.getBvmCompartmentData(1);
                        historyPoint.models[name].bubbleFormationRate = bvmData.bubbleFormationRate;
                        historyPoint.models[name].bubbleResolutionRate = bvmData.bubbleResolutionRate;
                    } catch (bvmError) {
                        console.warn('Error getting BVM(3) bubble parameters:', bvmError);
                        historyPoint.models[name].bubbleVolume = 0;
                        historyPoint.models[name].bubbleFormationRate = 0;
                        historyPoint.models[name].bubbleResolutionRate = 0;
                    }
                }
            } catch (error) {
                console.warn(`Error recording history for model ${name}:`, error);
                // Provide default values
                historyPoint.models[name] = {
                    ceiling: 0,
                    tissueLoadings: new Array(16).fill(1.013), // Default surface pressure
                    canAscend: true,
                    risk: 0
                };
            }
        });
        
        this.diveHistory.push(historyPoint);
        
        // Keep only last 100 points for performance
        if (this.diveHistory.length > 100) {
            this.diveHistory.shift();
        }
        
        console.log(`Recorded dive history point at ${this.diveTime.toFixed(1)} min, depth ${this.currentDepth}m, total points: ${this.diveHistory.length}`);
    }
    
    updateDisplay() {
        // Update status panel
        document.getElementById('current-depth').textContent = `${this.currentDepth} m`;
        document.getElementById('current-time').textContent = window.DecompressionSimulator.formatTimeHHMM(this.diveTime);
        document.getElementById('current-gas').textContent = `${this.currentGasMix.oxygen}/${this.currentGasMix.helium}`;
        document.getElementById('ambient-pressure').textContent = `${window.DecompressionSimulator.depthToPressure(this.currentDepth).toFixed(1)} bar`;
        document.getElementById('depth-display').textContent = this.currentDepth;
        document.getElementById('time-display').textContent = window.DecompressionSimulator.formatTimeHHMM(this.diveTime);
        
        // Update model results (only for enabled models)
        Object.entries(this.models).forEach(([name, model]) => {
            if (!this.enabledModels[name]) return; // Skip disabled models
            const ceiling = model.calculateCeiling();
            const stops = model.calculateDecompressionStops();
            const canAscend = model.canAscendDirectly();
            
            // Calculate total decompression time
            const totalTime = stops.reduce((sum, stop) => sum + stop.time, 0);
            
            // Update ceiling and TTS
            document.getElementById(`${name}-ceiling`).textContent = `${Math.round(ceiling)}m`;
            document.getElementById(`${name}-tts`).textContent = totalTime > 0 ? `${Math.round(totalTime)} min` : '0 min';
            
            // Update status
            const statusElement = document.getElementById(`${name}-status`);
            if (canAscend) {
                statusElement.textContent = '✅ No Deco';
                statusElement.style.color = '#34d399';
            } else {
                statusElement.textContent = '⚠️ Deco Required';
                statusElement.style.color = '#f59e0b';
            }
            
            // Update decompression schedule
            const scheduleElement = document.getElementById(`${name}-schedule`);
            if (stops.length === 0) {
                scheduleElement.innerHTML = '<div class="no-deco">No decompression required</div>';
            } else {
                scheduleElement.innerHTML = stops.map(stop => 
                    `<div class="deco-stop">
                        <span class="depth">${stop.depth}m</span>
                        <span class="time">${Math.round(stop.time)} min</span>
                    </div>`
                ).join('');
            }
        });
    }
    
    updateCharts() {
        if (this.diveHistory.length === 0) {
            console.log('No dive history available for charts');
            return;
        }
        
        // Get zoomed data based on current zoom mode
        const { history: zoomedHistory } = this.getZoomedData();
        
        if (zoomedHistory.length === 0) {
            console.log('No zoomed history available for charts');
            return;
        }
        
        // Update tissue loading chart
        const timeLabels = zoomedHistory.map(h => Math.round(h.time * 10) / 10); // Round to 1 decimal
        this.tissueChart.data.labels = timeLabels;
        
        // Update dataset visibility and data based on enabled models
        
        // Bühlmann fast tissues (average of first 4 compartments) - Dataset 0
        this.tissueChart.data.datasets[0].hidden = !this.enabledModels.buhlmann;
        this.tissueChart.data.datasets[0].data = zoomedHistory.map(h => {
            if (!h.models.buhlmann || !h.models.buhlmann.tissueLoadings) return 1.013;
            const loadings = h.models.buhlmann.tissueLoadings;
            const fastAvg = loadings.slice(0, 4)
                .reduce((sum, load) => sum + (load || 1.013), 0) / 4;
            return fastAvg;
        });
        
        // Bühlmann slow tissues (average of last 4 compartments) - Dataset 1
        this.tissueChart.data.datasets[1].hidden = !this.enabledModels.buhlmann;
        this.tissueChart.data.datasets[1].data = zoomedHistory.map(h => {
            if (!h.models.buhlmann || !h.models.buhlmann.tissueLoadings) return 1.013;
            const loadings = h.models.buhlmann.tissueLoadings;
            const slowAvg = loadings.slice(-4)
                .reduce((sum, load) => sum + (load || 1.013), 0) / 4;
            return slowAvg;
        });
        
        // VPM-B fast tissues (average of first 4 compartments) - Dataset 2
        this.tissueChart.data.datasets[2].hidden = !this.enabledModels.vpmb;
        this.tissueChart.data.datasets[2].data = zoomedHistory.map(h => {
            if (!h.models.vpmb || !h.models.vpmb.tissueLoadings) return 1.013;
            const loadings = h.models.vpmb.tissueLoadings;
            const fastAvg = loadings.slice(0, 4)
                .reduce((sum, load) => sum + (load || 1.013), 0) / 4;
            return fastAvg;
        });
        
        // VPM-B slow tissues (average of last 4 compartments) - Dataset 3
        this.tissueChart.data.datasets[3].hidden = !this.enabledModels.vpmb;
        this.tissueChart.data.datasets[3].data = zoomedHistory.map(h => {
            if (!h.models.vpmb || !h.models.vpmb.tissueLoadings) return 1.013;
            const loadings = h.models.vpmb.tissueLoadings;
            const slowAvg = loadings.slice(-4)
                .reduce((sum, load) => sum + (load || 1.013), 0) / 4;
            return slowAvg;
        });
        
        // BVM fast tissues (compartment 1 - Fast: 12.5 min) - Dataset 4
        this.tissueChart.data.datasets[4].hidden = !this.enabledModels.bvm;
        this.tissueChart.data.datasets[4].data = zoomedHistory.map(h => {
            if (!h.models.bvm || !h.models.bvm.tissueLoadings || !h.models.bvm.tissueLoadings[0]) {
                return 1.013;
            }
            return h.models.bvm.tissueLoadings[0];
        });
        
        // BVM slow tissues (compartment 3 - Slow: 423 min) - Dataset 5
        this.tissueChart.data.datasets[5].hidden = !this.enabledModels.bvm;
        this.tissueChart.data.datasets[5].data = zoomedHistory.map(h => {
            if (!h.models.bvm || !h.models.bvm.tissueLoadings || !h.models.bvm.tissueLoadings[2]) {
                return 1.013;
            }
            return h.models.bvm.tissueLoadings[2];
        });
        
        // VVal-18 fast tissues (compartment 1 - Fast: 5 min) - Dataset 6
        this.tissueChart.data.datasets[6].hidden = !this.enabledModels.vval18;
        this.tissueChart.data.datasets[6].data = zoomedHistory.map(h => {
            if (!h.models.vval18 || !h.models.vval18.tissueLoadings || !h.models.vval18.tissueLoadings[0]) {
                return 1.013;
            }
            return h.models.vval18.tissueLoadings[0];
        });
        
        // VVal-18 slow tissues (compartment 3 - Slow: 240 min) - Dataset 7
        this.tissueChart.data.datasets[7].hidden = !this.enabledModels.vval18;
        this.tissueChart.data.datasets[7].data = zoomedHistory.map(h => {
            if (!h.models.vval18 || !h.models.vval18.tissueLoadings || !h.models.vval18.tissueLoadings[2]) {
                return 1.013;
            }
            return h.models.vval18.tissueLoadings[2];
        });
        
<<<<<<< HEAD
        // RGBM fast tissues (average of first 4 compartments)
        this.tissueChart.data.datasets[8].data = zoomedHistory.map(h => {
            if (!h.models.rgbm || !h.models.rgbm.tissueLoadings) return 1.013;
            const loadings = h.models.rgbm.tissueLoadings;
            const fastAvg = loadings.slice(0, 4)
                .reduce((sum, load) => sum + (load || 1.013), 0) / 4;
            return fastAvg;
        });
        
        // RGBM slow tissues (average of last 4 compartments)
        this.tissueChart.data.datasets[9].data = zoomedHistory.map(h => {
            if (!h.models.rgbm || !h.models.rgbm.tissueLoadings) return 1.013;
            const loadings = h.models.rgbm.tissueLoadings;
            const slowAvg = loadings.slice(-4)
                .reduce((sum, load) => sum + (load || 1.013), 0) / 4;
            return slowAvg;
=======
        // NMRI98 fast tissues (compartment 1 - Fast: 8 min) - Dataset 8
        this.tissueChart.data.datasets[8].hidden = !this.enabledModels.nmri98;
        this.tissueChart.data.datasets[8].data = zoomedHistory.map(h => {
            if (!h.models.nmri98 || !h.models.nmri98.tissueLoadings || !h.models.nmri98.tissueLoadings[0]) {
                return 1.013;
            }
            return h.models.nmri98.tissueLoadings[0];
        });
        
        // NMRI98 slow tissues (compartment 3 - Slow: 120 min) - Dataset 9
        this.tissueChart.data.datasets[9].hidden = !this.enabledModels.nmri98;
        this.tissueChart.data.datasets[9].data = zoomedHistory.map(h => {
            if (!h.models.nmri98 || !h.models.nmri98.tissueLoadings || !h.models.nmri98.tissueLoadings[2]) {
                return 1.013;
            }
            return h.models.nmri98.tissueLoadings[2];
>>>>>>> 2e11a729
        });
        
        // Ambient pressure overlay
        this.tissueChart.data.datasets[10].data = this.diveHistory.map(h => h.ambientPressure || 1.013);
        
        this.tissueChart.update('default');
        
        // Update dive profile chart
        this.profileChart.data.labels = timeLabels;
        this.profileChart.data.datasets[0].data = zoomedHistory.map(h => h.depth); // Depth profile always visible
        
        // Bühlmann ceiling - Dataset 1
        this.profileChart.data.datasets[1].hidden = !this.enabledModels.buhlmann;
        this.profileChart.data.datasets[1].data = zoomedHistory.map(h => 
            h.models.buhlmann ? h.models.buhlmann.ceiling : 0
        );
        
        // VPM-B ceiling - Dataset 2
        this.profileChart.data.datasets[2].hidden = !this.enabledModels.vpmb;
        this.profileChart.data.datasets[2].data = zoomedHistory.map(h => 
            h.models.vpmb ? h.models.vpmb.ceiling : 0
        );
        
        // BVM ceiling - Dataset 3
        this.profileChart.data.datasets[3].hidden = !this.enabledModels.bvm;
        this.profileChart.data.datasets[3].data = zoomedHistory.map(h => 
            h.models.bvm ? h.models.bvm.ceiling : 0
        );
        
        // VVal-18 ceiling - Dataset 4
        this.profileChart.data.datasets[4].hidden = !this.enabledModels.vval18;
        this.profileChart.data.datasets[4].data = zoomedHistory.map(h => 
            h.models.vval18 ? h.models.vval18.ceiling : 0
        );
        
<<<<<<< HEAD
        // RGBM ceiling - Dataset 5
        this.profileChart.data.datasets[5].hidden = !this.enabledModels.rgbm;
        this.profileChart.data.datasets[5].data = zoomedHistory.map(h => 
            h.models.rgbm ? h.models.rgbm.ceiling : 0
        );
        
=======
        // NMRI98 ceiling - Dataset 5
        this.profileChart.data.datasets[5].hidden = !this.enabledModels.nmri98;
        this.profileChart.data.datasets[5].data = zoomedHistory.map(h => 
            h.models.nmri98 ? h.models.nmri98.ceiling : 0
        );
>>>>>>> 2e11a729
        this.profileChart.update('default');
        
        // Update DCS risk chart using model-specific calculations
        this.riskChart.data.labels = timeLabels;
        
        // Bühlmann risk over time - Dataset 0
        this.riskChart.data.datasets[0].hidden = !this.enabledModels.buhlmann;
        this.riskChart.data.datasets[0].data = zoomedHistory.map(h => 
            h.models.buhlmann ? h.models.buhlmann.risk : 0
        );
        
        // VPM-B risk over time - Dataset 1
        this.riskChart.data.datasets[1].hidden = !this.enabledModels.vpmb;
        this.riskChart.data.datasets[1].data = zoomedHistory.map(h => 
            h.models.vpmb ? h.models.vpmb.risk : 0
        );
        
        // BVM(3) risk over time - Dataset 2
        this.riskChart.data.datasets[2].hidden = !this.enabledModels.bvm;
        this.riskChart.data.datasets[2].data = zoomedHistory.map(h => 
            h.models.bvm ? h.models.bvm.risk : 0
        );
        
        // VVal-18 risk over time - Dataset 3
        this.riskChart.data.datasets[3].hidden = !this.enabledModels.vval18;
        this.riskChart.data.datasets[3].data = zoomedHistory.map(h => 
            h.models.vval18 ? h.models.vval18.risk : 0
        );
        
<<<<<<< HEAD
        // RGBM risk over time - Dataset 4
        this.riskChart.data.datasets[4].hidden = !this.enabledModels.rgbm;
        this.riskChart.data.datasets[4].data = zoomedHistory.map(h => 
            h.models.rgbm ? h.models.rgbm.risk : 0
=======
        // NMRI98 risk over time - Dataset 4
        this.riskChart.data.datasets[4].hidden = !this.enabledModels.nmri98;
        this.riskChart.data.datasets[4].data = zoomedHistory.map(h => 
            h.models.nmri98 ? h.models.nmri98.risk : 0
>>>>>>> 2e11a729
        );
        
        // Dive profile overlay - Dataset 5 (always visible)
        this.riskChart.data.datasets[5].data = zoomedHistory.map(h => h.depth);
        
        this.riskChart.update('default');
        
        // Update detailed tissue chart
        this.updateDetailedTissueChart();
        
        // Update bubble parameters chart (VPM-B and BVM only - NMRI98 and others don't have bubble parameters)
        this.bubbleChart.data.labels = timeLabels;
        
        // VPM-B Bubble Count (Compartment 1) - Dataset 0
        this.bubbleChart.data.datasets[0].hidden = !this.enabledModels.vpmb;
        this.bubbleChart.data.datasets[0].data = zoomedHistory.map(h => 
            h.models.vpmb && h.models.vpmb.bubbleCount !== undefined ? h.models.vpmb.bubbleCount : 0
        );
        
        // VPM-B Critical Radius (nanometers) - Dataset 1
        this.bubbleChart.data.datasets[1].hidden = !this.enabledModels.vpmb;
        this.bubbleChart.data.datasets[1].data = zoomedHistory.map(h => 
            h.models.vpmb && h.models.vpmb.criticalRadius !== undefined ? h.models.vpmb.criticalRadius : 1000
        );
        
        // BVM(3) Bubble Volume (Compartment 1) - Dataset 2
        this.bubbleChart.data.datasets[2].hidden = !this.enabledModels.bvm;
        this.bubbleChart.data.datasets[2].data = zoomedHistory.map(h => 
            h.models.bvm && h.models.bvm.bubbleVolume !== undefined ? h.models.bvm.bubbleVolume : 0
        );
        
        // BVM(3) Formation Rate - Dataset 3
        this.bubbleChart.data.datasets[3].hidden = !this.enabledModels.bvm;
        this.bubbleChart.data.datasets[3].data = zoomedHistory.map(h => 
            h.models.bvm && h.models.bvm.bubbleFormationRate !== undefined ? h.models.bvm.bubbleFormationRate : 0
        );
        
        // Dive profile overlay - Dataset 4 (always visible)
        this.bubbleChart.data.datasets[4].data = this.diveHistory.map(h => h.depth);
        
        this.bubbleChart.update('default');
        
        console.log(`Updated charts with ${zoomedHistory.length} data points (zoom mode: ${this.zoomMode})`);
    }
    
    updateDetailedTissueChart() {
        if (this.diveHistory.length === 0 || !this.detailedTissueChart) {
            return;
        }
        
        // Get zoomed data for detailed tissue chart
        const { history: zoomedHistory } = this.getZoomedData();
        
        if (zoomedHistory.length === 0) {
            return;
        }
        
        const timeLabels = zoomedHistory.map(h => Math.round(h.time * 10) / 10);
        this.detailedTissueChart.data.labels = timeLabels;
        
        const selectedModel = this.selectedDetailedModel;
        
        // Check if the selected model is enabled
        if (!this.enabledModels[selectedModel]) {
            // Clear the chart if the selected model is disabled
            this.detailedTissueChart.data.datasets = [];
            this.detailedTissueChart.options.plugins.title.text = `Detailed Tissue Loading - Model Disabled`;
            this.detailedTissueChart.update('default');
            return;
        }
        
        // Determine the number of compartments for the selected model
        let compartmentCount = 0;
        if (zoomedHistory.length > 0 && zoomedHistory[0].models[selectedModel]) {
            compartmentCount = zoomedHistory[0].models[selectedModel].tissueLoadings.length;
        }
        
        // If we couldn't determine compartment count from history, use model defaults
        if (compartmentCount === 0) {
            const modelDefaults = {
                buhlmann: 16,
                vpmb: 16,
                bvm: 3,
                vval18: 3,
<<<<<<< HEAD
                rgbm: 16
=======
                nmri98: 3
>>>>>>> 2e11a729
            };
            compartmentCount = modelDefaults[selectedModel] || 16;
        }
        
        // Rebuild datasets for the current model's compartment count
        const newDatasets = [];
        
        // Create datasets for each tissue compartment
        for (let i = 0; i < compartmentCount; i++) {
            newDatasets.push({
                label: `Compartment ${i + 1}`,
                data: zoomedHistory.map(h => {
                    if (!h.models[selectedModel] || !h.models[selectedModel].tissueLoadings) {
                        return 1.013;
                    }
                    return h.models[selectedModel].tissueLoadings[i] || 1.013;
                }),
                borderColor: this.compartmentColors[i],
                backgroundColor: this.compartmentColors[i] + '20',
                tension: 0.4,
                pointRadius: 0,
                borderWidth: 1.5
            });
        }
        
        // Add ambient pressure line
        newDatasets.push({
            label: 'Ambient Pressure',
            data: zoomedHistory.map(h => h.ambientPressure || 1.013),
            borderColor: '#ffffff',
            backgroundColor: 'rgba(255, 255, 255, 0.1)',
            borderDash: [5, 5],
            tension: 0.1,
            pointRadius: 0,
            borderWidth: 2
        });
        
        // Replace all datasets
        this.detailedTissueChart.data.datasets = newDatasets;
        
        // Update chart title to show selected model
        const modelNames = {
            buhlmann: 'Bühlmann ZH-L16C',
            vpmb: 'VPM-B',
            bvm: 'BVM(3)',
            vval18: 'VVal-18 Thalmann',
<<<<<<< HEAD
            rgbm: 'RGBM (folded)',
            tbdm: 'TBDM'
=======
            nmri98: 'NMRI98 LEM'
>>>>>>> 2e11a729
        };
        this.detailedTissueChart.options.plugins.title.text = `Detailed Tissue Loading - ${modelNames[selectedModel]} (${compartmentCount} compartments)`;
        
        // Color compartments showing supersaturation differently
        this.updateCompartmentSupersaturationColors(compartmentCount);
        
        this.detailedTissueChart.update('default');
    }
    
    updateCompartmentSupersaturationColors(compartmentCount) {
        if (this.diveHistory.length === 0 || !compartmentCount) return;
        
        const latestHistory = this.diveHistory[this.diveHistory.length - 1];
        const selectedModel = this.selectedDetailedModel;
        const ambientPressure = latestHistory.ambientPressure || 1.013;
        
        // Supersaturated colors (brighter)
        const supersaturatedColors = [
            '#ff0000', '#ff3300', '#ff6600', '#ff9900',
            '#ffcc00', '#ffff00', '#ccff00', '#99ff00',
            '#66ff00', '#33ff00', '#00ff33', '#00ff66',
            '#00ff99', '#00ffcc', '#00ffff', '#00ccff'
        ];
        
        // Check each compartment for supersaturation (only for existing compartments)
        for (let i = 0; i < compartmentCount; i++) {
            if (!this.detailedTissueChart.data.datasets[i]) continue; // Safety check
            
            const compartmentPressure = latestHistory.models[selectedModel]?.tissueLoadings[i] || 1.013;
            const isSupersaturated = compartmentPressure > ambientPressure;
            
            if (isSupersaturated) {
                // Use brighter, more saturated colors for supersaturated compartments
                this.detailedTissueChart.data.datasets[i].borderColor = supersaturatedColors[i];
                this.detailedTissueChart.data.datasets[i].borderWidth = 2.5;
            } else {
                // Use original muted colors for normal compartments
                this.detailedTissueChart.data.datasets[i].borderColor = this.compartmentColors[i];
                this.detailedTissueChart.data.datasets[i].borderWidth = 1.5;
            }
        }
    }
}

// Initialize the simulation when the DOM is loaded
document.addEventListener('DOMContentLoaded', () => {
    // Check if DecompressionSimulator is available
    if (typeof window.DecompressionSimulator === 'undefined') {
        console.error('❌ DecompressionSimulator not found. Make sure bundle.js is loaded.');
        alert('Failed to load decompression models. Please refresh the page.');
        return;
    }
    
    console.log('🚀 Starting Dive Simulation...');
    
    try {
        window.diveSimulator = new DiveSimulator();
        console.log('✅ Dive Simulation initialized successfully');
    } catch (error) {
        console.error('❌ Failed to initialize dive simulator:', error);
        alert('Failed to initialize dive simulator: ' + error.message);
    }
});<|MERGE_RESOLUTION|>--- conflicted
+++ resolved
@@ -12,11 +12,9 @@
             vpmb: true,
             bvm: true,
             vval18: true,
-<<<<<<< HEAD
-            rgbm: true
-=======
+            rgbm: true,
+            tbdm: true,
             nmri98: true
->>>>>>> 2e11a729
         };
         this.isRunning = false;
         this.timeSpeed = 1; // Speed multiplier
@@ -90,21 +88,17 @@
                     gradientFactorLow: this.vval18GradientFactors.low, 
                     gradientFactorHigh: this.vval18GradientFactors.high 
                 }),
-<<<<<<< HEAD
-<<<<<<< HEAD
                 rgbm: window.DecompressionSimulator.createModel('rgbm', {
                     conservatism: this.rgbmConservatism
-=======
+                }),
                 tbdm: window.DecompressionSimulator.createModel('tbdm', { 
                     conservatismFactor: this.tbdmConservatismFactor 
->>>>>>> origin/sculptor/masked-coot-of-valor
-=======
+                }),
                 nmri98: window.DecompressionSimulator.createModel('nmri98', {
                     conservatism: this.nmri98Conservatism,
                     maxDcsRisk: this.nmri98MaxDcsRisk,
                     safetyFactor: this.nmri98SafetyFactor,
                     enableOxygenTracking: this.nmri98EnableOxygenTracking
->>>>>>> 2e11a729
                 })
             };
             console.log('✅ Decompression models initialized successfully');
@@ -267,13 +261,18 @@
             this.updateModelVisibility();
         });
         
-<<<<<<< HEAD
         document.getElementById('model-rgbm').addEventListener('change', (e) => {
             this.enabledModels.rgbm = e.target.checked;
-=======
+            this.updateModelVisibility();
+        });
+        
+        document.getElementById('model-tbdm').addEventListener('change', (e) => {
+            this.enabledModels.tbdm = e.target.checked;
+            this.updateModelVisibility();
+        });
+        
         document.getElementById('model-nmri98').addEventListener('change', (e) => {
             this.enabledModels.nmri98 = e.target.checked;
->>>>>>> 2e11a729
             this.updateModelVisibility();
         });
     }
@@ -364,12 +363,9 @@
             vpmb: 'VPM-B',
             bvm: 'BVM(3)',
             vval18: 'VVal-18 Thalmann',
-<<<<<<< HEAD
             rgbm: 'RGBM (folded)',
-            tbdm: 'TBDM'
-=======
+            tbdm: 'TBDM',
             nmri98: 'NMRI98 LEM'
->>>>>>> 2e11a729
         };
         
         let foundValidOption = false;
@@ -486,7 +482,6 @@
                         tension: 0.4
                     },
                     {
-<<<<<<< HEAD
                         label: 'RGBM - Fast Tissues',
                         data: [],
                         borderColor: '#8b5cf6',
@@ -495,7 +490,26 @@
                     },
                     {
                         label: 'RGBM - Slow Tissues',
-=======
+                        data: [],
+                        borderColor: '#7c3aed',
+                        backgroundColor: 'rgba(124, 58, 237, 0.1)',
+                        tension: 0.4
+                    },
+                    {
+                        label: 'TBDM - Fast Tissues',
+                        data: [],
+                        borderColor: '#06b6d4',
+                        backgroundColor: 'rgba(6, 182, 212, 0.1)',
+                        tension: 0.4
+                    },
+                    {
+                        label: 'TBDM - Slow Tissues',
+                        data: [],
+                        borderColor: '#0891b2',
+                        backgroundColor: 'rgba(8, 145, 178, 0.1)',
+                        tension: 0.4
+                    },
+                    {
                         label: 'NMRI98 - Fast Tissues',
                         data: [],
                         borderColor: '#a855f7',
@@ -504,10 +518,9 @@
                     },
                     {
                         label: 'NMRI98 - Slow Tissues',
->>>>>>> 2e11a729
-                        data: [],
-                        borderColor: '#7c3aed',
-                        backgroundColor: 'rgba(124, 58, 237, 0.1)',
+                        data: [],
+                        borderColor: '#9333ea',
+                        backgroundColor: 'rgba(147, 51, 234, 0.1)',
                         tension: 0.4
                     },
                     {
@@ -620,19 +633,29 @@
                         yAxisID: 'depth'
                     },
                     {
-<<<<<<< HEAD
                         label: 'Ceiling (RGBM)',
                         data: [],
                         borderColor: '#db2777',
                         backgroundColor: 'rgba(219, 39, 119, 0.1)',
                         borderDash: [4, 4],
-=======
+                        tension: 0.2,
+                        yAxisID: 'depth'
+                    },
+                    {
+                        label: 'Ceiling (TBDM)',
+                        data: [],
+                        borderColor: '#06b6d4',
+                        backgroundColor: 'rgba(6, 182, 212, 0.1)',
+                        borderDash: [6, 3],
+                        tension: 0.2,
+                        yAxisID: 'depth'
+                    },
+                    {
                         label: 'Ceiling (NMRI98)',
                         data: [],
                         borderColor: '#a855f7',
                         backgroundColor: 'rgba(168, 85, 247, 0.1)',
                         borderDash: [10, 5],
->>>>>>> 2e11a729
                         tension: 0.2,
                         yAxisID: 'depth'
                     }
@@ -726,17 +749,26 @@
                         yAxisID: 'risk'
                     },
                     {
-<<<<<<< HEAD
                         label: 'RGBM Risk (%)',
                         data: [],
                         borderColor: '#db2777',
                         backgroundColor: 'rgba(219, 39, 119, 0.1)',
-=======
+                        tension: 0.3,
+                        yAxisID: 'risk'
+                    },
+                    {
+                        label: 'TBDM Risk (%)',
+                        data: [],
+                        borderColor: '#06b6d4',
+                        backgroundColor: 'rgba(6, 182, 212, 0.1)',
+                        tension: 0.3,
+                        yAxisID: 'risk'
+                    },
+                    {
                         label: 'NMRI98 Risk (%)',
                         data: [],
                         borderColor: '#8b5cf6',
                         backgroundColor: 'rgba(139, 92, 246, 0.1)',
->>>>>>> 2e11a729
                         tension: 0.3,
                         yAxisID: 'risk'
                     },
@@ -1157,7 +1189,6 @@
         console.log(`VVal-18 gradient factors updated to ${newGfLow}/${newGfHigh}`);
     }
     
-<<<<<<< HEAD
     updateBvmConservatism(newConservatism) {
         this.bvmConservatism = newConservatism;
         
@@ -1190,7 +1221,6 @@
         console.log(`BVM maximum DCS risk updated to ${newMaxDcsRisk}%`);
     }
     
-<<<<<<< HEAD
     updateRgbmConservatism(newConservatism) {
         this.rgbmConservatism = newConservatism;
         
@@ -1208,7 +1238,8 @@
         document.getElementById('rgbm-schedule-title').textContent = `RGBM (folded) - C${newConservatism}`;
         
         console.log(`RGBM conservatism updated to ${newConservatism}`);
-=======
+    }
+    
     updateTbdmConservatism(newConservatism) {
         this.tbdmConservatismFactor = newConservatism;
         
@@ -1229,8 +1260,8 @@
     updateTbdmBodyTemperature(newTemp) {
         // For now, just log the change - TBDM model would need to be extended for real-time temperature updates
         console.log(`TBDM body temperature updated to ${newTemp}°C (Note: requires model reinitialization)`);
->>>>>>> origin/sculptor/masked-coot-of-valor
-=======
+    }
+    
     updateNmri98Conservatism(newConservatism) {
         this.nmri98Conservatism = newConservatism;
         
@@ -1309,7 +1340,6 @@
         );
         
         console.log(`NMRI98 oxygen tracking ${enableOxygenTracking ? 'enabled' : 'disabled'}`);
->>>>>>> 2e11a729
     }
     
     setupUnifiedModelSettings() {
@@ -1320,16 +1350,10 @@
         const vpmBPanel = document.getElementById('vpmb-settings');
         const buhlmannPanel = document.getElementById('buhlmann-settings');
         const vval18Panel = document.getElementById('vval18-settings');
-<<<<<<< HEAD
         const bvmPanel = document.getElementById('bvm-settings');
-<<<<<<< HEAD
         const rgbmPanel = document.getElementById('rgbm-settings');
-=======
         const tbdmPanel = document.getElementById('tbdm-settings');
->>>>>>> origin/sculptor/masked-coot-of-valor
-=======
         const nmri98Panel = document.getElementById('nmri98-settings');
->>>>>>> 2e11a729
         
         // Function to show/hide model settings panels based on selection
         const showModelSettings = (selectedModel) => {
@@ -1337,16 +1361,10 @@
             vpmBPanel.style.display = 'none';
             buhlmannPanel.style.display = 'none';
             vval18Panel.style.display = 'none';
-<<<<<<< HEAD
             bvmPanel.style.display = 'none';
-<<<<<<< HEAD
             rgbmPanel.style.display = 'none';
-=======
             tbdmPanel.style.display = 'none';
->>>>>>> origin/sculptor/masked-coot-of-valor
-=======
             nmri98Panel.style.display = 'none';
->>>>>>> 2e11a729
             
             // Show the selected panel
             switch(selectedModel) {
@@ -1359,24 +1377,17 @@
                 case 'bvm':
                     bvmPanel.style.display = 'block';
                     break;
-                case 'bvm':
-                    bvmPanel.style.display = 'block';
-                    break;
                 case 'vval18':
                     vval18Panel.style.display = 'block';
                     break;
-<<<<<<< HEAD
-<<<<<<< HEAD
                 case 'rgbm':
                     rgbmPanel.style.display = 'block';
-=======
+                    break;
                 case 'tbdm':
                     tbdmPanel.style.display = 'block';
->>>>>>> origin/sculptor/masked-coot-of-valor
-=======
+                    break;
                 case 'nmri98':
                     nmri98Panel.style.display = 'block';
->>>>>>> 2e11a729
                     break;
             }
         };
@@ -1435,35 +1446,6 @@
             this.updateVval18GradientFactors(this.vval18GradientFactors.low, newGfHigh);
         });
         
-<<<<<<< HEAD
-        // BVM(3) controls
-        const bvmConservatismSlider = document.getElementById('unified-bvm-conservatism');
-        const bvmConservatismDisplay = document.getElementById('unified-bvm-conservatism-display');
-        const bvmMaxDcsRiskSlider = document.getElementById('unified-bvm-max-dcs-risk');
-        const bvmMaxDcsRiskDisplay = document.getElementById('unified-bvm-max-dcs-risk-display');
-        
-        bvmConservatismSlider.addEventListener('input', (e) => {
-            const newConservatism = parseInt(e.target.value);
-            bvmConservatismDisplay.textContent = newConservatism;
-            this.updateBvmConservatism(newConservatism);
-        });
-        
-        bvmMaxDcsRiskSlider.addEventListener('input', (e) => {
-            const newMaxDcsRisk = parseFloat(e.target.value);
-            bvmMaxDcsRiskDisplay.textContent = newMaxDcsRisk.toFixed(1);
-            this.updateBvmMaxDcsRisk(newMaxDcsRisk);
-        });
-        
-<<<<<<< HEAD
-        // RGBM conservatism control
-        const rgbmConservatismSlider = document.getElementById('unified-rgbm-conservatism');
-        const rgbmConservatismDisplay = document.getElementById('unified-rgbm-conservatism-display');
-        
-        rgbmConservatismSlider.addEventListener('input', (e) => {
-            const newConservatism = parseInt(e.target.value);
-            rgbmConservatismDisplay.textContent = newConservatism;
-            this.updateRgbmConservatism(newConservatism);
-=======
         // TBDM controls
         const tbdmConservatismSlider = document.getElementById('unified-tbdm-conservatism');
         const tbdmConservatismDisplay = document.getElementById('unified-tbdm-conservatism-display');
@@ -1480,8 +1462,8 @@
             const newTemp = parseFloat(e.target.value);
             tbdmBodyTempDisplay.textContent = newTemp.toFixed(1);
             this.updateTbdmBodyTemperature(newTemp);
->>>>>>> origin/sculptor/masked-coot-of-valor
-=======
+        });
+        
         // NMRI98 controls
         const nmri98ConservatismSlider = document.getElementById('unified-nmri98-conservatism');
         const nmri98ConservatismDisplay = document.getElementById('unified-nmri98-conservatism-display');
@@ -1511,7 +1493,6 @@
         
         nmri98OxygenTrackingCheckbox.addEventListener('change', (e) => {
             this.updateNmri98OxygenTracking(e.target.checked);
->>>>>>> 2e11a729
         });
     }
     
@@ -1595,18 +1576,12 @@
         document.getElementById('vval18-result').querySelector('h4').textContent = 'VVal-18 Thalmann';
         document.getElementById('vpmb-title').textContent = 'VPM-B+2';
         document.getElementById('vpmb-schedule-title').textContent = 'VPM-B+2';
-<<<<<<< HEAD
         document.getElementById('bvm-result').querySelector('h4').textContent = 'BVM(3)';
-<<<<<<< HEAD
         document.getElementById('rgbm-title').textContent = 'RGBM (folded)';
         document.getElementById('rgbm-schedule-title').textContent = 'RGBM (folded)';
-=======
         document.getElementById('tbdm-title').textContent = 'TBDM CF:1.0';
         document.getElementById('tbdm-schedule-title').textContent = 'TBDM CF:1.0';
->>>>>>> origin/sculptor/masked-coot-of-valor
-=======
         document.getElementById('nmri98-result').querySelector('h4').textContent = 'NMRI98 LEM';
->>>>>>> 2e11a729
         
         // Reset zoom to full view
         this.zoomMode = 'full';
@@ -1887,8 +1862,8 @@
             return h.models.vval18.tissueLoadings[2];
         });
         
-<<<<<<< HEAD
-        // RGBM fast tissues (average of first 4 compartments)
+        // RGBM fast tissues (average of first 4 compartments) - Dataset 8
+        this.tissueChart.data.datasets[8].hidden = !this.enabledModels.rgbm;
         this.tissueChart.data.datasets[8].data = zoomedHistory.map(h => {
             if (!h.models.rgbm || !h.models.rgbm.tissueLoadings) return 1.013;
             const loadings = h.models.rgbm.tissueLoadings;
@@ -1897,35 +1872,54 @@
             return fastAvg;
         });
         
-        // RGBM slow tissues (average of last 4 compartments)
+        // RGBM slow tissues (average of last 4 compartments) - Dataset 9
+        this.tissueChart.data.datasets[9].hidden = !this.enabledModels.rgbm;
         this.tissueChart.data.datasets[9].data = zoomedHistory.map(h => {
             if (!h.models.rgbm || !h.models.rgbm.tissueLoadings) return 1.013;
             const loadings = h.models.rgbm.tissueLoadings;
             const slowAvg = loadings.slice(-4)
                 .reduce((sum, load) => sum + (load || 1.013), 0) / 4;
             return slowAvg;
-=======
-        // NMRI98 fast tissues (compartment 1 - Fast: 8 min) - Dataset 8
-        this.tissueChart.data.datasets[8].hidden = !this.enabledModels.nmri98;
-        this.tissueChart.data.datasets[8].data = zoomedHistory.map(h => {
+        });
+        
+        // TBDM fast tissues (compartment 1 - Fast: 4 min) - Dataset 10
+        this.tissueChart.data.datasets[10].hidden = !this.enabledModels.tbdm;
+        this.tissueChart.data.datasets[10].data = zoomedHistory.map(h => {
+            if (!h.models.tbdm || !h.models.tbdm.tissueLoadings || !h.models.tbdm.tissueLoadings[0]) {
+                return 1.013;
+            }
+            return h.models.tbdm.tissueLoadings[0];
+        });
+        
+        // TBDM slow tissues (compartment 3 - Slow: 240 min) - Dataset 11
+        this.tissueChart.data.datasets[11].hidden = !this.enabledModels.tbdm;
+        this.tissueChart.data.datasets[11].data = zoomedHistory.map(h => {
+            if (!h.models.tbdm || !h.models.tbdm.tissueLoadings || !h.models.tbdm.tissueLoadings[2]) {
+                return 1.013;
+            }
+            return h.models.tbdm.tissueLoadings[2];
+        });
+        
+        // NMRI98 fast tissues (compartment 1 - Fast: 8 min) - Dataset 12
+        this.tissueChart.data.datasets[12].hidden = !this.enabledModels.nmri98;
+        this.tissueChart.data.datasets[12].data = zoomedHistory.map(h => {
             if (!h.models.nmri98 || !h.models.nmri98.tissueLoadings || !h.models.nmri98.tissueLoadings[0]) {
                 return 1.013;
             }
             return h.models.nmri98.tissueLoadings[0];
         });
         
-        // NMRI98 slow tissues (compartment 3 - Slow: 120 min) - Dataset 9
-        this.tissueChart.data.datasets[9].hidden = !this.enabledModels.nmri98;
-        this.tissueChart.data.datasets[9].data = zoomedHistory.map(h => {
+        // NMRI98 slow tissues (compartment 3 - Slow: 120 min) - Dataset 13
+        this.tissueChart.data.datasets[13].hidden = !this.enabledModels.nmri98;
+        this.tissueChart.data.datasets[13].data = zoomedHistory.map(h => {
             if (!h.models.nmri98 || !h.models.nmri98.tissueLoadings || !h.models.nmri98.tissueLoadings[2]) {
                 return 1.013;
             }
             return h.models.nmri98.tissueLoadings[2];
->>>>>>> 2e11a729
-        });
-        
-        // Ambient pressure overlay
-        this.tissueChart.data.datasets[10].data = this.diveHistory.map(h => h.ambientPressure || 1.013);
+        });
+        
+        // Ambient pressure overlay - Dataset 14
+        this.tissueChart.data.datasets[14].data = this.diveHistory.map(h => h.ambientPressure || 1.013);
         
         this.tissueChart.update('default');
         
@@ -1957,20 +1951,23 @@
             h.models.vval18 ? h.models.vval18.ceiling : 0
         );
         
-<<<<<<< HEAD
         // RGBM ceiling - Dataset 5
         this.profileChart.data.datasets[5].hidden = !this.enabledModels.rgbm;
         this.profileChart.data.datasets[5].data = zoomedHistory.map(h => 
             h.models.rgbm ? h.models.rgbm.ceiling : 0
         );
         
-=======
-        // NMRI98 ceiling - Dataset 5
-        this.profileChart.data.datasets[5].hidden = !this.enabledModels.nmri98;
-        this.profileChart.data.datasets[5].data = zoomedHistory.map(h => 
+        // TBDM ceiling - Dataset 6
+        this.profileChart.data.datasets[6].hidden = !this.enabledModels.tbdm;
+        this.profileChart.data.datasets[6].data = zoomedHistory.map(h => 
+            h.models.tbdm ? h.models.tbdm.ceiling : 0
+        );
+        
+        // NMRI98 ceiling - Dataset 7
+        this.profileChart.data.datasets[7].hidden = !this.enabledModels.nmri98;
+        this.profileChart.data.datasets[7].data = zoomedHistory.map(h => 
             h.models.nmri98 ? h.models.nmri98.ceiling : 0
         );
->>>>>>> 2e11a729
         this.profileChart.update('default');
         
         // Update DCS risk chart using model-specific calculations
@@ -2000,21 +1997,26 @@
             h.models.vval18 ? h.models.vval18.risk : 0
         );
         
-<<<<<<< HEAD
         // RGBM risk over time - Dataset 4
         this.riskChart.data.datasets[4].hidden = !this.enabledModels.rgbm;
         this.riskChart.data.datasets[4].data = zoomedHistory.map(h => 
             h.models.rgbm ? h.models.rgbm.risk : 0
-=======
-        // NMRI98 risk over time - Dataset 4
-        this.riskChart.data.datasets[4].hidden = !this.enabledModels.nmri98;
-        this.riskChart.data.datasets[4].data = zoomedHistory.map(h => 
+        );
+        
+        // TBDM risk over time - Dataset 5
+        this.riskChart.data.datasets[5].hidden = !this.enabledModels.tbdm;
+        this.riskChart.data.datasets[5].data = zoomedHistory.map(h => 
+            h.models.tbdm ? h.models.tbdm.risk : 0
+        );
+        
+        // NMRI98 risk over time - Dataset 6
+        this.riskChart.data.datasets[6].hidden = !this.enabledModels.nmri98;
+        this.riskChart.data.datasets[6].data = zoomedHistory.map(h => 
             h.models.nmri98 ? h.models.nmri98.risk : 0
->>>>>>> 2e11a729
-        );
-        
-        // Dive profile overlay - Dataset 5 (always visible)
-        this.riskChart.data.datasets[5].data = zoomedHistory.map(h => h.depth);
+        );
+        
+        // Dive profile overlay - Dataset 7 (always visible)
+        this.riskChart.data.datasets[7].data = zoomedHistory.map(h => h.depth);
         
         this.riskChart.update('default');
         
@@ -2095,11 +2097,9 @@
                 vpmb: 16,
                 bvm: 3,
                 vval18: 3,
-<<<<<<< HEAD
-                rgbm: 16
-=======
+                rgbm: 16,
+                tbdm: 16,
                 nmri98: 3
->>>>>>> 2e11a729
             };
             compartmentCount = modelDefaults[selectedModel] || 16;
         }
@@ -2146,12 +2146,9 @@
             vpmb: 'VPM-B',
             bvm: 'BVM(3)',
             vval18: 'VVal-18 Thalmann',
-<<<<<<< HEAD
             rgbm: 'RGBM (folded)',
-            tbdm: 'TBDM'
-=======
+            tbdm: 'TBDM',
             nmri98: 'NMRI98 LEM'
->>>>>>> 2e11a729
         };
         this.detailedTissueChart.options.plugins.title.text = `Detailed Tissue Loading - ${modelNames[selectedModel]} (${compartmentCount} compartments)`;
         
