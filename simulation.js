--- conflicted
+++ resolved
@@ -817,7 +817,7 @@
                         (t.nitrogenLoading || 0) + (t.heliumLoading || 0)
                     ),
                     canAscend: model.canAscendDirectly(),
-                    risk: this.calculateDCSRisk(name)
+                    risk: model.calculateDCSRisk ? model.calculateDCSRisk() : 0
                 };
             } catch (error) {
                 console.warn(`Error recording history for model ${name}:`, error);
@@ -952,8 +952,7 @@
         );
         this.profileChart.update('none');
         
-<<<<<<< HEAD
-        // Update DCS risk chart (timeseries)
+        // Update DCS risk chart using model-specific calculations
         this.riskChart.data.labels = timeLabels;
         
         // Bühlmann risk over time
@@ -978,15 +977,6 @@
         
         // Dive profile overlay
         this.riskChart.data.datasets[4].data = this.diveHistory.map(h => h.depth);
-=======
-        // Update DCS risk chart using model-specific calculations
-        const currentRisks = [
-            this.models.buhlmann ? this.models.buhlmann.calculateDCSRisk() : 0,
-            this.models.vpmb ? this.models.vpmb.calculateDCSRisk() : 0,
-            this.models.bvm ? this.models.bvm.calculateDCSRisk() : 0,
-            this.models.vval18 ? this.models.vval18.calculateDCSRisk() : 0
-        ];
->>>>>>> 716933c0
         
         this.riskChart.update('none');
         
@@ -995,171 +985,6 @@
         
         console.log(`Updated charts with ${this.diveHistory.length} data points`);
     }
-<<<<<<< HEAD
-    
-    calculateDCSRisk(modelName) {
-        const model = this.models[modelName];
-        if (!model) return 0;
-        
-        try {
-            // Use model-specific risk calculations when available
-            if (modelName === 'bvm' && typeof model.calculateTotalDcsRisk === 'function') {
-                // BVM(3) has a sophisticated bubble volume based risk calculation
-                return Math.round(model.calculateTotalDcsRisk() * 10) / 10;
-            }
-            
-            if (modelName === 'vval18') {
-                // VVal-18 uses 3.5% Navy standard - calculate based on supersaturation relative to this
-                const compartments = model.getTissueCompartments();
-                let maxSupersaturationRatio = 0;
-                
-                compartments.forEach(compartment => {
-                    const totalInert = compartment.nitrogenLoading + (compartment.heliumLoading || 0);
-                    const ambientPressure = window.DecompressionSimulator.depthToPressure(this.currentDepth);
-                    const supersaturation = Math.max(0, totalInert - ambientPressure);
-                    // Normalize to VVal-18's 3.5% standard
-                    const ratio = supersaturation / 3.5;
-                    maxSupersaturationRatio = Math.max(maxSupersaturationRatio, ratio);
-                });
-                
-                const risk = Math.min(10, maxSupersaturationRatio * 3.5);
-                return Math.round(risk * 10) / 10;
-            }
-            
-            // Default calculation for Bühlmann and VPM-B models
-            const compartments = model.getTissueCompartments();
-            let totalSupersaturation = 0;
-            
-            compartments.forEach(compartment => {
-                const totalInert = compartment.nitrogenLoading + (compartment.heliumLoading || 0);
-                const ambientPressure = window.DecompressionSimulator.depthToPressure(this.currentDepth);
-                const supersaturation = Math.max(0, totalInert - ambientPressure);
-                totalSupersaturation += supersaturation;
-            });
-            
-            // Convert to percentage (simplified formula)
-            const risk = Math.min(10, totalSupersaturation * 2);
-            return Math.round(risk * 10) / 10; // Round to 1 decimal place
-            
-        } catch (error) {
-            console.warn(`Error calculating DCS risk for ${modelName}:`, error);
-            return 0;
-        }
-    }
-    
-    updateDetailedTissueChart() {
-        if (this.diveHistory.length === 0 || !this.detailedTissueChart) {
-            return;
-        }
-        
-        const timeLabels = this.diveHistory.map(h => Math.round(h.time * 10) / 10);
-        this.detailedTissueChart.data.labels = timeLabels;
-        
-        const selectedModel = this.selectedDetailedModel;
-        
-        // Determine the number of compartments for the selected model
-        let compartmentCount = 0;
-        if (this.diveHistory.length > 0 && this.diveHistory[0].models[selectedModel]) {
-            compartmentCount = this.diveHistory[0].models[selectedModel].tissueLoadings.length;
-        }
-        
-        // If we couldn't determine compartment count from history, use model defaults
-        if (compartmentCount === 0) {
-            const modelDefaults = {
-                buhlmann: 16,
-                vpmb: 16,
-                bvm: 3,
-                vval18: 3
-            };
-            compartmentCount = modelDefaults[selectedModel] || 16;
-        }
-        
-        // Rebuild datasets for the current model's compartment count
-        const newDatasets = [];
-        
-        // Create datasets for each tissue compartment
-        for (let i = 0; i < compartmentCount; i++) {
-            newDatasets.push({
-                label: `Compartment ${i + 1}`,
-                data: this.diveHistory.map(h => {
-                    if (!h.models[selectedModel] || !h.models[selectedModel].tissueLoadings) {
-                        return 1.013;
-                    }
-                    return h.models[selectedModel].tissueLoadings[i] || 1.013;
-                }),
-                borderColor: this.compartmentColors[i],
-                backgroundColor: this.compartmentColors[i] + '20',
-                tension: 0.4,
-                pointRadius: 0,
-                borderWidth: 1.5
-            });
-        }
-        
-        // Add ambient pressure line
-        newDatasets.push({
-            label: 'Ambient Pressure',
-            data: this.diveHistory.map(h => h.ambientPressure || 1.013),
-            borderColor: '#ffffff',
-            backgroundColor: 'rgba(255, 255, 255, 0.1)',
-            borderDash: [5, 5],
-            tension: 0.1,
-            pointRadius: 0,
-            borderWidth: 2
-        });
-        
-        // Replace all datasets
-        this.detailedTissueChart.data.datasets = newDatasets;
-        
-        // Update chart title to show selected model
-        const modelNames = {
-            buhlmann: 'Bühlmann ZH-L16C',
-            vpmb: 'VPM-B',
-            bvm: 'BVM(3)',
-            vval18: 'VVal-18 Thalmann'
-        };
-        this.detailedTissueChart.options.plugins.title.text = `Detailed Tissue Loading - ${modelNames[selectedModel]} (${compartmentCount} compartments)`;
-        
-        // Color compartments showing supersaturation differently
-        this.updateCompartmentSupersaturationColors(compartmentCount);
-        
-        this.detailedTissueChart.update('none');
-    }
-    
-    updateCompartmentSupersaturationColors(compartmentCount) {
-        if (this.diveHistory.length === 0 || !compartmentCount) return;
-        
-        const latestHistory = this.diveHistory[this.diveHistory.length - 1];
-        const selectedModel = this.selectedDetailedModel;
-        const ambientPressure = latestHistory.ambientPressure || 1.013;
-        
-        // Supersaturated colors (brighter)
-        const supersaturatedColors = [
-            '#ff0000', '#ff3300', '#ff6600', '#ff9900',
-            '#ffcc00', '#ffff00', '#ccff00', '#99ff00',
-            '#66ff00', '#33ff00', '#00ff33', '#00ff66',
-            '#00ff99', '#00ffcc', '#00ffff', '#00ccff'
-        ];
-        
-        // Check each compartment for supersaturation (only for existing compartments)
-        for (let i = 0; i < compartmentCount; i++) {
-            if (!this.detailedTissueChart.data.datasets[i]) continue; // Safety check
-            
-            const compartmentPressure = latestHistory.models[selectedModel]?.tissueLoadings[i] || 1.013;
-            const isSupersaturated = compartmentPressure > ambientPressure;
-            
-            if (isSupersaturated) {
-                // Use brighter, more saturated colors for supersaturated compartments
-                this.detailedTissueChart.data.datasets[i].borderColor = supersaturatedColors[i];
-                this.detailedTissueChart.data.datasets[i].borderWidth = 2.5;
-            } else {
-                // Use original muted colors for normal compartments
-                this.detailedTissueChart.data.datasets[i].borderColor = this.compartmentColors[i];
-                this.detailedTissueChart.data.datasets[i].borderWidth = 1.5;
-            }
-        }
-    }
-=======
->>>>>>> 716933c0
 }
 
 // Initialize the simulation when the DOM is loaded
