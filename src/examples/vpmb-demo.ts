/**
 * VPM-B Model Demo
 * 
 * This example demonstrates how to use the VPM-B (Varying Permeability Model
 * with Boyle Law Compensation) decompression model to simulate a dive and
 * calculate decompression requirements.
 */

import { VpmBModel } from '../models/VpmBModel';
import { GasMix } from '../models/DecompressionModel';

function runVpmBDemo(): void {
  console.log('=== VPM-B Decompression Model Demo ===\n');

  // Create a VPM-B model with conservatism level 3
  const vpmModel = new VpmBModel(3);
  console.log(`Model: ${vpmModel.getModelName()}\n`);

  // Define gas mixes
  const air: GasMix = { 
    oxygen: 0.21, 
    helium: 0.0, 
    get nitrogen() { return 1 - this.oxygen - this.helium; }
  };

  const nitrox32: GasMix = { 
    oxygen: 0.32, 
    helium: 0.0, 
    get nitrogen() { return 1 - this.oxygen - this.helium; }
  };

  // Simulate a dive profile
  console.log('=== Dive Profile ===');
  
  // Phase 1: Descent to 30m on air
  console.log('Phase 1: Descending to 30m on air...');
  vpmModel.updateDiveState({
    depth: 30,
    time: 5,
    gasMix: air
  });

  let diveState = vpmModel.getDiveState();
  console.log(`Depth: ${diveState.depth}m, Time: ${diveState.time}min, Pressure: ${diveState.ambientPressure.toFixed(2)} bar`);
  console.log(`Gas: ${(diveState.gasMix.oxygen * 100).toFixed(0)}% O2, ${(diveState.gasMix.nitrogen * 100).toFixed(0)}% N2\n`);

  // Phase 2: Bottom time at 30m
  console.log('Phase 2: Bottom time at 30m for 25 minutes...');
  vpmModel.updateTissueLoadings(25);
  vpmModel.updateDiveState({ time: 30 });

  // Show tissue loading for fastest compartments
  const compartments = vpmModel.getTissueCompartments();
  console.log('Tissue Loading (first 4 compartments):');
  for (let i = 0; i < 4; i++) {
<<<<<<< HEAD
    const comp = compartments[i]!;
    console.log(`  Comp ${comp.number}: N2=${comp.nitrogenLoading.toFixed(3)} bar, Total=${comp.totalLoading.toFixed(3)} bar`);
=======
    const comp = compartments[i];
    if (comp) {
      console.log(`  Comp ${comp.number}: N2=${comp.nitrogenLoading.toFixed(3)} bar, Total=${comp.totalLoading.toFixed(3)} bar`);
    }
>>>>>>> 64c5c40e
  }
  console.log();

  // Phase 3: Switch to Nitrox and continue for 10 more minutes
  console.log('Phase 3: Switching to EAN32 for final 10 minutes...');
  vpmModel.updateDiveState({
    gasMix: nitrox32,
    time: 40
  });
  vpmModel.updateTissueLoadings(10);

  diveState = vpmModel.getDiveState();
  console.log(`Gas switch: ${(diveState.gasMix.oxygen * 100).toFixed(0)}% O2, ${(diveState.gasMix.nitrogen * 100).toFixed(0)}% N2\n`);

  // Phase 4: Start ascent
  console.log('Phase 4: Starting ascent...');
  vpmModel.updateDiveState({ depth: 0, time: 45 });

  // Check decompression requirements
  const ceiling = vpmModel.calculateCeiling();
  const canAscendDirectly = vpmModel.canAscendDirectly();
  const decompressionStops = vpmModel.calculateDecompressionStops();

  console.log('=== Decompression Analysis ===');
  console.log(`Decompression ceiling: ${ceiling.toFixed(1)}m`);
  console.log(`Can ascend directly: ${canAscendDirectly ? 'YES' : 'NO'}`);
  
  if (decompressionStops.length > 0) {
    console.log('\nRequired decompression stops:');
    decompressionStops.forEach((stop, index) => {
      console.log(`  Stop ${index + 1}: ${stop.depth}m for ${stop.time} minutes`);
    });
  } else {
    console.log('No decompression stops required.');
  }

  // Show VPM-B specific data
  console.log('\n=== VPM-B Bubble Analysis ===');
  console.log('Bubble counts by compartment:');
  for (let i = 1; i <= 6; i++) { // Show first 6 compartments
    const bubbleCount = vpmModel.calculateBubbleCount(i);
    const vpmData = vpmModel.getVpmBCompartmentData(i);
    console.log(`  Comp ${i}: ${bubbleCount.toFixed(0)} bubbles, Critical radius: ${vpmData.adjustedCriticalRadius.toFixed(1)} nm`);
  }

  // Demonstrate reset functionality
  console.log('\n=== Reset to Surface ===');
  vpmModel.resetToSurface();
  const surfaceState = vpmModel.getDiveState();
  console.log(`Reset complete. Depth: ${surfaceState.depth}m, Time: ${surfaceState.time}min`);
  console.log(`New ceiling: ${vpmModel.calculateCeiling().toFixed(1)}m`);
  console.log(`Can ascend: ${vpmModel.canAscendDirectly() ? 'YES' : 'NO'}`);

  console.log('\n=== Demo Complete ===');
}

// Run the demo if this file is executed directly
if (require.main === module) {
  runVpmBDemo();
}

export { runVpmBDemo };<|MERGE_RESOLUTION|>--- conflicted
+++ resolved
@@ -53,15 +53,10 @@
   const compartments = vpmModel.getTissueCompartments();
   console.log('Tissue Loading (first 4 compartments):');
   for (let i = 0; i < 4; i++) {
-<<<<<<< HEAD
-    const comp = compartments[i]!;
-    console.log(`  Comp ${comp.number}: N2=${comp.nitrogenLoading.toFixed(3)} bar, Total=${comp.totalLoading.toFixed(3)} bar`);
-=======
     const comp = compartments[i];
     if (comp) {
       console.log(`  Comp ${comp.number}: N2=${comp.nitrogenLoading.toFixed(3)} bar, Total=${comp.totalLoading.toFixed(3)} bar`);
     }
->>>>>>> 64c5c40e
   }
   console.log();
 
