--- conflicted
+++ resolved
@@ -24,23 +24,18 @@
 // Export BVM(3) implementation
 export { BvmModel } from './models/BvmModel';
 
-<<<<<<< HEAD
 // Export RGBM Folded implementation
 export { RgbmFoldedModel } from './models/RgbmFoldedModel';
 
 // Export TBDM implementation
 export { TbdmModel } from './models/TbdmModel';
-=======
+
 // Export NMRI98 Linear Exponential Model implementation
 export { Nmri98Model } from './models/Nmri98Model';
->>>>>>> 2e11a729
 
 // Export example/demo functions
 export { runVpmBDemo } from './examples/vpmb-demo';
 export { runBuhlmannDemo } from './examples/buhlmann-demo';
 export { runVVal18Demo } from './examples/vval18-demo';
-<<<<<<< HEAD
 export { runTbdmDemo } from './examples/tbdm-demo';
-=======
-export { runNmri98Demo } from './examples/nmri98-demo';
->>>>>>> 2e11a729
+export { runNmri98Demo } from './examples/nmri98-demo';