/**
 * VPM-B (Varying Permeability Model with Boyle Law Compensation) Decompression Algorithm
 * 
 * Implementation of the VPM-B decompression model, which is a dual-phase model
 * that accounts for both dissolved gas kinetics and bubble mechanics with
 * Boyle's Law expansion compensation.
 * 
 * Based on the work of:
 * - Yount, D.E., and Hoffman, D.C. (1986)
 * - Baker, E.C. (1998) - VPM-B modifications
 */

import { 
  DecompressionModel, 
  TissueCompartment, 
  DecompressionStop, 
  GasMix 
} from './DecompressionModel';

interface VpmBCompartment extends TissueCompartment {
  /** Initial critical radius for nuclei in nanometers */
  initialCriticalRadius: number;
  /** Adjusted critical radius after bubble formation */
  adjustedCriticalRadius: number;
  /** Maximum crushing pressure experienced */
  maxCrushingPressure: number;
  /** Onset of impermeability pressure */
  onsetOfImpermeability: number;
}

interface BubbleParameters {
  /** Surface tension of air-water interface (N/m) */
  surfaceTension: number;
  /** Skin compression gamma factor */
  skinCompressionGamma: number;
  /** Critical volume lambda factor */
  criticalVolumeLambda: number;
  /** Regeneration time constant (minutes) */
  regenerationTimeConstant: number;
}

/**
 * VPM-B Decompression Model Implementation
 */
export class VpmBModel extends DecompressionModel {
  private vpmBCompartments: VpmBCompartment[] = [];
  private bubbleParameters: BubbleParameters;
  private conservatismLevel: number; // 0-5, where 0 is least conservative

  // VPM-B specific constants
  private readonly WATER_VAPOR_PRESSURE = 0.0627; // bar at 37°C
  private readonly SURFACE_TENSION_GRADIENT = 0.0179; // N/m/bar
  private readonly PRESSURE_OTHER_GASES = 0.0526; // bar (CO2, etc.)

  // Standard VPM-B compartment half-times (minutes)
  private readonly NITROGEN_HALF_TIMES = [
    5.0, 8.0, 12.5, 18.5, 27.0, 38.3, 54.3, 77.0,
    109.0, 146.0, 187.0, 239.0, 305.0, 390.0, 498.0, 635.0
  ];

  private readonly HELIUM_HALF_TIMES = [
    1.88, 3.02, 4.72, 6.99, 10.21, 14.48, 20.53, 29.11,
    41.20, 55.19, 70.69, 90.34, 115.29, 147.42, 188.24, 240.03
  ];

  constructor(conservatismLevel: number = 3) {
    super();
    this.conservatismLevel = Math.max(0, Math.min(5, conservatismLevel));
    
    this.bubbleParameters = {
      surfaceTension: 0.0179, // N/m
      skinCompressionGamma: 2.0,
      criticalVolumeLambda: 750.0,
      regenerationTimeConstant: 20160.0 // 14 days in minutes
    };

    // Re-initialize compartments now that all properties are set
    this.initializeTissueCompartments();
  }

  protected initializeTissueCompartments(): void {
    this.tissueCompartments = [];
    this.vpmBCompartments = [];

<<<<<<< HEAD
    // Use hardcoded arrays to avoid initialization issues
    const nitrogenTimes = [
      5.0, 8.0, 12.5, 18.5, 27.0, 38.3, 54.3, 77.0,
      109.0, 146.0, 187.0, 239.0, 305.0, 390.0, 498.0, 635.0
    ];
    
    const heliumTimes = [
      1.88, 3.02, 4.72, 6.99, 10.21, 14.48, 20.53, 29.11,
      41.20, 55.19, 70.69, 90.34, 115.29, 147.42, 188.24, 240.03
    ];

    for (let i = 0; i < 16; i++) {
      const vpmBCompartment: VpmBCompartment = {
        number: i + 1,
        nitrogenHalfTime: nitrogenTimes[i]!,
        heliumHalfTime: heliumTimes[i]!,
=======
    // Ensure arrays are properly defined
    if (!this.NITROGEN_HALF_TIMES || !this.HELIUM_HALF_TIMES) {
      return; // Skip initialization if arrays are not ready
    }

    for (let i = 0; i < 16; i++) {
      const nitrogenHalfTime = this.NITROGEN_HALF_TIMES[i];
      const heliumHalfTime = this.HELIUM_HALF_TIMES[i];
      
      if (nitrogenHalfTime === undefined || heliumHalfTime === undefined) {
        continue; // Skip if values are undefined
      }

      const baseCompartment: TissueCompartment = {
        number: i + 1,
        nitrogenHalfTime: nitrogenHalfTime,
        heliumHalfTime: heliumHalfTime,
>>>>>>> 64c5c40e
        nitrogenLoading: 0.79 * this.surfacePressure, // Surface equilibrium
        heliumLoading: 0.0,
        initialCriticalRadius: this.calculateInitialCriticalRadius(i + 1),
        adjustedCriticalRadius: 0,
        maxCrushingPressure: 0,
        onsetOfImpermeability: 0,
        get totalLoading() {
          return this.nitrogenLoading + this.heliumLoading;
        }
      };

      // Set initial adjusted critical radius
      vpmBCompartment.adjustedCriticalRadius = vpmBCompartment.initialCriticalRadius;

      // Use the same object for both arrays to maintain sync
      this.tissueCompartments.push(vpmBCompartment);
      this.vpmBCompartments.push(vpmBCompartment);
    }
  }

  public updateTissueLoadings(timeStep: number): void {
    const nitrogenPP = this.calculatePartialPressure(this.currentDiveState.gasMix.nitrogen);
    const heliumPP = this.calculatePartialPressure(this.currentDiveState.gasMix.helium);

    for (let i = 0; i < this.tissueCompartments.length; i++) {
      const compartment = this.tissueCompartments[i]!;
      const vpmBCompartment = this.vpmBCompartments[i]!;

      // Update nitrogen loading
      compartment.nitrogenLoading = this.calculateHaldaneLoading(
        compartment.nitrogenLoading,
        nitrogenPP,
        compartment.nitrogenHalfTime,
        timeStep
      );

      // Update helium loading
      compartment.heliumLoading = this.calculateHaldaneLoading(
        compartment.heliumLoading,
        heliumPP,
        compartment.heliumHalfTime,
        timeStep
      );

      // Update VPM-B specific parameters
      this.updateBubbleDynamics(vpmBCompartment, timeStep);
    }
  }

  public calculateCeiling(): number {
    let maxCeiling = 0;

    for (const vpmBCompartment of this.vpmBCompartments) {
      const ceiling = this.calculateCompartmentCeiling(vpmBCompartment);
      maxCeiling = Math.max(maxCeiling, ceiling);
    }

    return Math.max(0, maxCeiling);
  }

  public calculateDecompressionStops(): DecompressionStop[] {
    const stops: DecompressionStop[] = [];
    const ceiling = this.calculateCeiling();

    if (ceiling <= 0) {
      return stops; // No decompression required
    }

    // Generate stops at 3m intervals starting from ceiling
    let currentDepth = Math.ceil(ceiling / 3) * 3;
    
    while (currentDepth > 0) {
      const stopTime = this.calculateStopTime(currentDepth);
      
      if (stopTime > 0) {
        stops.push({
          depth: currentDepth,
          time: stopTime,
          gasMix: this.currentDiveState.gasMix
        });
      }

      currentDepth -= 3;
    }

    return stops;
  }

  public canAscendDirectly(): boolean {
    return this.calculateCeiling() <= 0;
  }

  public getModelName(): string {
    return `VPM-B+${this.conservatismLevel}`;
  }

  /**
   * Calculate the number of microbubbles for a given compartment
   * This is a key feature of the VPM-B model
   */
  public calculateBubbleCount(compartmentNumber: number): number {
    if (compartmentNumber < 1 || compartmentNumber > 16) {
      throw new Error('Compartment number must be between 1 and 16');
    }

    const vpmBCompartment = this.vpmBCompartments[compartmentNumber - 1]!;
    const totalLoading = vpmBCompartment.nitrogenLoading + vpmBCompartment.heliumLoading;
    
    // Calculate bubble volume using critical volume hypothesis
    const excessPressure = Math.max(0, totalLoading - this.currentDiveState.ambientPressure);
    
    if (excessPressure <= 0) {
      return 0; // No bubbles if no supersaturation
    }

    // VPM-B bubble count calculation
    const criticalRadius = vpmBCompartment.adjustedCriticalRadius;
    const bubbleRadius = this.calculateBubbleRadius(excessPressure, criticalRadius);
    
    // Number of bubbles based on critical volume lambda
    const bubbleVolume = (4.0 / 3.0) * Math.PI * Math.pow(bubbleRadius / 1000000, 3); // Convert nm to m
    const bubbleCount = this.bubbleParameters.criticalVolumeLambda / bubbleVolume;

    return Math.max(0, bubbleCount);
  }

  /**
   * Get VPM-B specific compartment data
   */
  public getVpmBCompartmentData(compartmentNumber: number): VpmBCompartment {
    if (compartmentNumber < 1 || compartmentNumber > 16) {
      throw new Error('Compartment number must be between 1 and 16');
    }
    
<<<<<<< HEAD
    const compartment = this.vpmBCompartments[compartmentNumber - 1];
    if (!compartment) {
      throw new Error('Compartment not found');
    }
    return { ...compartment };
=======
    return { ...this.vpmBCompartments[compartmentNumber - 1]! };
>>>>>>> 64c5c40e
  }

  private calculateInitialCriticalRadius(compartmentNumber: number): number {
    // VPM-B initial critical radius values in nanometers
    const initialRadii = [
      1.2599, 1.0000, 0.8618, 0.7562, 0.6667, 0.5933, 0.5282, 0.4710,
      0.4187, 0.3798, 0.3497, 0.3223, 0.2971, 0.2737, 0.2523, 0.2327
    ];
    
    return initialRadii[compartmentNumber - 1]! * 1000; // Convert to nm
  }

  private updateBubbleDynamics(compartment: VpmBCompartment, timeStep: number): void {
    const totalLoading = compartment.nitrogenLoading + compartment.heliumLoading;
    const currentPressure = this.currentDiveState.ambientPressure;

    // Update maximum crushing pressure
    compartment.maxCrushingPressure = Math.max(
      compartment.maxCrushingPressure,
      currentPressure
    );

    // Ensure critical radius is never zero to prevent division by zero
    compartment.adjustedCriticalRadius = Math.max(compartment.adjustedCriticalRadius, 0.001);

    // Calculate onset of impermeability
    compartment.onsetOfImpermeability = currentPressure + 
      (2.0 * this.bubbleParameters.surfaceTension) / compartment.adjustedCriticalRadius;

    // Update adjusted critical radius based on bubble dynamics
    if (totalLoading > currentPressure) {
      // Supersaturation: bubbles may grow
      const supersaturation = totalLoading - currentPressure;
      const radiusGrowthFactor = 1.0 + (supersaturation * 0.1); // Simplified growth model
      compartment.adjustedCriticalRadius = Math.min(
        compartment.adjustedCriticalRadius * radiusGrowthFactor,
        compartment.initialCriticalRadius * 2.0 // Limit growth
      );
    } else {
      // Undersaturation: bubbles shrink back toward initial size
      const shrinkageRate = Math.min(0.99, timeStep / this.bubbleParameters.regenerationTimeConstant); // Limit shrinkage rate
      compartment.adjustedCriticalRadius = compartment.adjustedCriticalRadius * (1.0 - shrinkageRate) +
        compartment.initialCriticalRadius * shrinkageRate;
    }

    // Ensure critical radius stays within reasonable bounds
    compartment.adjustedCriticalRadius = Math.max(
      Math.min(compartment.adjustedCriticalRadius, compartment.initialCriticalRadius * 10.0),
      compartment.initialCriticalRadius * 0.1
    );
  }

  private calculateCompartmentCeiling(compartment: VpmBCompartment): number {
    const totalLoading = compartment.nitrogenLoading + compartment.heliumLoading;
    
    // Calculate allowable supersaturation based on VPM-B model
    const allowableSupersaturation = this.calculateAllowableSupersaturation(compartment);
    
    // Ceiling is depth where ambient pressure equals total loading minus allowable supersaturation
    const ceilingPressure = totalLoading - allowableSupersaturation;
    const ceilingDepth = (ceilingPressure - this.surfacePressure) / 0.1;

    return Math.max(0, ceilingDepth);
  }

  private calculateAllowableSupersaturation(compartment: VpmBCompartment): number {
    // VPM-B allowable supersaturation based on bubble mechanics
    const surfaceTension = this.bubbleParameters.surfaceTension;
    const criticalRadius = Math.max(compartment.adjustedCriticalRadius, 0.001); // Prevent division by zero
    
    // Basic VPM-B supersaturation limit
    const bubblePressure = (2.0 * surfaceTension) / criticalRadius;
    
    // Apply conservatism adjustment
    const conservatismFactor = 1.0 + (this.conservatismLevel * 0.1);
    
    return bubblePressure / conservatismFactor;
  }

  private calculateBubbleRadius(excessPressure: number, criticalRadius: number): number {
    // Calculate bubble radius under pressure using VPM-B model
    const surfaceTension = this.bubbleParameters.surfaceTension;
    const safeCriticalRadius = Math.max(criticalRadius, 0.001); // Prevent division by zero
    
    // Simplified bubble radius calculation
    const pressureRatio = excessPressure / ((2.0 * surfaceTension) / safeCriticalRadius);
    return safeCriticalRadius * Math.pow(Math.max(pressureRatio, 0.001), 1.0 / 3.0);
  }

  private calculateStopTime(depth: number): number {
    // Simplified stop time calculation
    // In a full implementation, this would involve iterative calculation
    // to determine the time needed for tissues to off-gas sufficiently
    
    const ceiling = this.calculateCeiling();
    if (depth <= ceiling) {
      return 0; // No stop needed at this depth
    }

    // Basic stop time estimation (would be more complex in real implementation)
    const depthDifference = depth - ceiling;
    return Math.max(1, Math.min(30, depthDifference * 2)); // 1-30 minutes
  }
}<|MERGE_RESOLUTION|>--- conflicted
+++ resolved
@@ -82,24 +82,6 @@
     this.tissueCompartments = [];
     this.vpmBCompartments = [];
 
-<<<<<<< HEAD
-    // Use hardcoded arrays to avoid initialization issues
-    const nitrogenTimes = [
-      5.0, 8.0, 12.5, 18.5, 27.0, 38.3, 54.3, 77.0,
-      109.0, 146.0, 187.0, 239.0, 305.0, 390.0, 498.0, 635.0
-    ];
-    
-    const heliumTimes = [
-      1.88, 3.02, 4.72, 6.99, 10.21, 14.48, 20.53, 29.11,
-      41.20, 55.19, 70.69, 90.34, 115.29, 147.42, 188.24, 240.03
-    ];
-
-    for (let i = 0; i < 16; i++) {
-      const vpmBCompartment: VpmBCompartment = {
-        number: i + 1,
-        nitrogenHalfTime: nitrogenTimes[i]!,
-        heliumHalfTime: heliumTimes[i]!,
-=======
     // Ensure arrays are properly defined
     if (!this.NITROGEN_HALF_TIMES || !this.HELIUM_HALF_TIMES) {
       return; // Skip initialization if arrays are not ready
@@ -113,11 +95,10 @@
         continue; // Skip if values are undefined
       }
 
-      const baseCompartment: TissueCompartment = {
+      const vpmBCompartment: VpmBCompartment = {
         number: i + 1,
         nitrogenHalfTime: nitrogenHalfTime,
         heliumHalfTime: heliumHalfTime,
->>>>>>> 64c5c40e
         nitrogenLoading: 0.79 * this.surfacePressure, // Surface equilibrium
         heliumLoading: 0.0,
         initialCriticalRadius: this.calculateInitialCriticalRadius(i + 1),
@@ -252,15 +233,11 @@
       throw new Error('Compartment number must be between 1 and 16');
     }
     
-<<<<<<< HEAD
     const compartment = this.vpmBCompartments[compartmentNumber - 1];
     if (!compartment) {
       throw new Error('Compartment not found');
     }
     return { ...compartment };
-=======
-    return { ...this.vpmBCompartments[compartmentNumber - 1]! };
->>>>>>> 64c5c40e
   }
 
   private calculateInitialCriticalRadius(compartmentNumber: number): number {
